variables:
    PIP_CACHE_DIR: "$CI_PROJECT_DIR/.cache/pip"

cache:
  paths:
    - .cache/pip
    - venv/

stages:
  - build
  - release

before_script:
  - pip install virtualenv
  - virtualenv venv
  - source venv/bin/activate
  - pip install sphinx
  - pip install twine
  - grep -v '^#' requirements.txt | xargs -n 1 -L 1 pip install || true # Enforce the order of the installation

build:
  image: python:3.7.4-stretch
  stage: build
  except:
    - /^v.*$/
  script:
    - python -m unittest discover -s ./
    - python setup.py sdist
  artifacts:
    when: always
    paths:
      - ./dist/pypadre*

python-release:
  image: python:3.6.8-stretch
  only:
    - /^prep-v.*$/
  except:
    - branches
  stage: release
  variables:
    TWINE_USERNAME: $PYPI_USER
    TWINE_PASSWORD: $PYPI_PW
  script:
    - source ./setenv.sh
    - apt-get update
    - apt-get install --assume-yes sshpass openssh-client
    - pip install virtualenv
    - virtualenv venv
    - source venv/bin/activate
    - pip install sphinx
    - pip install twine
    - sed -i "s/pypadre-ontology>=.*/pypadre-ontology>=$VERSION/g" requirements.txt
    - sed -i "s/pypadre-protobuf>=.*/pypadre-protobuf>=$VERSION/g" requirements.txt
    - sed -i "s/__version__ = .*/__version__ = '$VERSION'/g" ./padre/_version.py
    - sed -i "s/release = .*/release = '$VERSION'/g" setup.py
    #- grep -v '^#' requirements.txt | xargs -n 1 -L 1 pip install --extra-index-url https://$PYPI_USER:$PYPI_PW@$PYPI_URL || true # Enforce the order of the installation # Update requirements txt with version number
    - python setup.py sdist # creates the tarball
<<<<<<< HEAD
    - python -m unittest discover -s ./tests/unit-tests/
    - twine upload --generic-url $PYPI_URL dist/*
=======
    - python -m unittest discover -s ./
    - twine upload --repository-url $PYPI_URL dist/*
>>>>>>> 6a70896b
  artifacts:
    paths:
      - PyPaDRe/sdist/*

#release: # Missing version bump, and deployment on some pip repo
#  image: python:3.6.8-stretch
#  only:
#    - master
#  except:
#    - /^v.*$/
#  stage: release
#  variables:
#    TWINE_USERNAME: $PYPI_USER
#    TWINE_PASSWORD: $PYPI_PW
#  script:
#    - apt-get update
#    - apt-get install --assume-yes sshpass openssh-client
#    - python -m unittest discover -s ./tests/unit-tests/
#    - python setup.py sdist
#    - twine upload --generic-url $PYPI_URL dist/*
#  artifacts:
#    when: always
#    paths:
#      - ./wheelhouse/<|MERGE_RESOLUTION|>--- conflicted
+++ resolved
@@ -56,13 +56,8 @@
     - sed -i "s/release = .*/release = '$VERSION'/g" setup.py
     #- grep -v '^#' requirements.txt | xargs -n 1 -L 1 pip install --extra-index-url https://$PYPI_USER:$PYPI_PW@$PYPI_URL || true # Enforce the order of the installation # Update requirements txt with version number
     - python setup.py sdist # creates the tarball
-<<<<<<< HEAD
-    - python -m unittest discover -s ./tests/unit-tests/
-    - twine upload --generic-url $PYPI_URL dist/*
-=======
     - python -m unittest discover -s ./
     - twine upload --repository-url $PYPI_URL dist/*
->>>>>>> 6a70896b
   artifacts:
     paths:
       - PyPaDRe/sdist/*
@@ -82,7 +77,7 @@
 #    - apt-get install --assume-yes sshpass openssh-client
 #    - python -m unittest discover -s ./tests/unit-tests/
 #    - python setup.py sdist
-#    - twine upload --generic-url $PYPI_URL dist/*
+#    - twine upload --repository-url $PYPI_URL dist/*
 #  artifacts:
 #    when: always
 #    paths:
