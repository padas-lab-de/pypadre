--- conflicted
+++ resolved
@@ -1,12 +1,6 @@
 """
 This file shows an example on how to use the pypadre app.
 """
-<<<<<<< HEAD
-=======
-from pypadre.ds_import import load_sklearn_toys
-from pypadre.logger import PadreLogger
-from pypadre.eventhandler import add_logger
->>>>>>> ef7338fc
 import pprint
 from pypadre.core import Experiment
 from pypadre.pod.importing.dataset.ds_import import load_csv
@@ -15,16 +9,12 @@
 def create_test_pipeline():
     from sklearn.pipeline import Pipeline
     from sklearn.svm import SVC
-<<<<<<< HEAD
-    estimators = [('SVC', SVC())]
-=======
     from sklearn.tree import DecisionTreeClassifier
     from sklearn.neighbors import KNeighborsClassifier
     from sklearn.ensemble import RandomForestClassifier
     from sklearn.decomposition import PCA
     # estimators = [('SVC', SVC())]
     estimators = [('random forest classifier', RandomForestClassifier())]
->>>>>>> ef7338fc
     #estimators = [('k-nn classifier', KNeighborsClassifier())]
     return Pipeline(estimators)
 
