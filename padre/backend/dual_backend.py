from padre.experiment import Experiment
import sys

class DualBackend:
    """
    For realising transparent file and http backend this class is implemented that
    combines both file and http backend. Transparent thereby means, that the file backend
    is used as cache or that we can sync file cache easily with the http server.

    Functionality
    ============
    Implement all functions from file and http backends here and then function calls will be
    delegated to appropriate backend.
    """
    def __init__(self, file_backend, http_backend, std_out=True):
        self._file_backend = file_backend
        self._http_backend = http_backend
        self._http_experiments = http_backend.experiments
        self._file_datasets = file_backend.datasets
        self._file_experiments = file_backend.experiments
        self._stdout = std_out

    def list_datasets(self, search_id=None, search_metadata=None):
        """List data sets from both file backend and http backend."""
        return self._file_datasets.list_datasets(search_id, search_metadata)

    def put_dataset(self, dataset):
        """Put data set on both and http and file backend."""
        return self._file_datasets.put_dataset(dataset)

    def get_dataset(self, dataset_id, metadata_only=False):
        """Get data set from both http and file backend."""
        return self._file_datasets.get_dataset(dataset_id, metadata_only)

    def delete_dataset(self, id):
        """Delete data set from both http and file backend."""
        raise NotImplemented

    # functions for experiment management. See experiment backend and issue #45
    def list_experiments(self, search_id=".*", search_metadata=None, start=-1, count=999999999,
                         remote=True):
        """
        Lists the count experiments according to the provided search string starting from
        entry number start. If remote is True, we also search the http backend. search is a
        string that searches by default in the title of the experiment. We will later define
        a syntax to search also associated metadata (e.g. "description:search_string").
        The function returns a list of strings with experiment names / experiment identifies
        that could be used in get_experiment.

        :param search_id:
        :param search_metadata:
        :param start:
        :param count:
        :param remote:
        :return: List of experiments
        # todo: Implement for http backend

        """
        return self._file_experiments.list_experiments(search_id, search_metadata)

    def delete_experiments(self, experiment=".*", mode="all", search_metadata=None):
        """
        Deletes the experiment given by ex (either as class or as string) from the local file cache
        or the remote server.

        :param experiment: Experiment instance or string
        :param mode: mode can be 'local|remote|all'
        :param search_metadata:
        :return: None
        """
        if isinstance(experiment, Experiment):
            experiment = experiment.metadata["name"]
        if mode == "local":
            self._file_experiments.delete_experiments(experiment, search_metadata)
        if mode == "remote":
            self._http_experiments.delete_experiment(experiment)
        if mode == "all":
            self._file_experiments.delete_experiments(experiment, search_metadata)
            self._http_experiments.delete_experiment(experiment)

    def put_experiment(self, experiment, append_runs=False, allow_overwrite=False):
        """
         Uploads the experiment given by ex to the server using the configured backends
         if the experiment did not change or is not available on the server. ex can be either an
         instance of the experiment class or a string with the name of the experiment in the file
         backend. If it is an instance of the experiment class, the experiment class is first
         stored to disk using the file backend. If it is a string with the name, the experiment
         is loaded from the file backend and stored to the serer. The experiment in the file
         backend should receive an url in its metadata file to indicate that it has been uploaded
         to the server. An experiment should only be put to the server or the file if the
         experiment did change. But for a first version we simply look at timestamps.
         .

        :param experiment: Either instance of experiment or name of the experiment
        :param append_runs:
        :param allow_overwrite:
        :return: The function returns the experiment class that has been put to the server
        """
        if isinstance(experiment, Experiment):
            url = self._http_experiments.put_experiment(experiment)
            experiment.metadata["server_url"] = url
            self._file_experiments.put_experiment(experiment, append_runs)
        elif isinstance(experiment, str):
            experiment = self._file_experiments.get_experiment(experiment)
            self._http_experiments.put_experiment(experiment)
        return experiment

    def get_experiment(self, ex, load_workflow=True):
        """
        Get experiment from server if not found then find it from local file system

        :param ex: id or url of the experiment
        :param load_workflow:
        :return:

        todo: Implement for http backend
        """
        result = self._http_experiments.get_experiment(ex)
        if isinstance(result, Experiment):
            return result
        return self._file_experiments.get_experiment(ex, load_workflow)

    def put_run(self, experiment, run):
        server_url = self._http_experiments.put_run(experiment, run)
        run.metadata["server_url"] = server_url
        self._file_experiments.put_run(experiment, run)


    def put_split(self, experiment, run, split):
        server_url = self._http_experiments.put_split(experiment, run, split)
        split.metadata["server_url"] = server_url
        self._file_experiments.put_split(experiment, run, split)


    def put_results(self, experiment, run, split, results):
<<<<<<< HEAD
        self._http_experiments.put_results(experiment, run, split, results)
=======
        self._http_experiments.put_metrics(experiment, run, split, results)
>>>>>>> f7855f00
        self._file_experiments.put_results(experiment, run, split, results)

    def put_metrics(self, experiment, run, split, metrics):
        self._http_experiments.put_metrics(experiment, run, split, metrics)
        self._file_experiments.put_metrics(experiment, run, split, metrics)

    def log(self, message):
        if self._stdout:
            sys.stdout.write(message)

        self._http_experiments.log(message)
        self._file_experiments.log(message)


<<<<<<< HEAD
    def put_experiment_configuration(self, experiment):
        return self._file_experiments.put_experiment_configuration(experiment)

  # todo implement all functions currently needed by the experiment class (when the backend is set)
=======
# todo implement all functions currently needed by the experiment class (when the backend is set)
>>>>>>> f7855f00
<|MERGE_RESOLUTION|>--- conflicted
+++ resolved
@@ -1,5 +1,6 @@
 from padre.experiment import Experiment
 import sys
+
 
 class DualBackend:
     """
@@ -125,19 +126,13 @@
         run.metadata["server_url"] = server_url
         self._file_experiments.put_run(experiment, run)
 
-
     def put_split(self, experiment, run, split):
         server_url = self._http_experiments.put_split(experiment, run, split)
         split.metadata["server_url"] = server_url
         self._file_experiments.put_split(experiment, run, split)
 
-
     def put_results(self, experiment, run, split, results):
-<<<<<<< HEAD
         self._http_experiments.put_results(experiment, run, split, results)
-=======
-        self._http_experiments.put_metrics(experiment, run, split, results)
->>>>>>> f7855f00
         self._file_experiments.put_results(experiment, run, split, results)
 
     def put_metrics(self, experiment, run, split, metrics):
@@ -151,12 +146,7 @@
         self._http_experiments.log(message)
         self._file_experiments.log(message)
 
-
-<<<<<<< HEAD
     def put_experiment_configuration(self, experiment):
         return self._file_experiments.put_experiment_configuration(experiment)
 
-  # todo implement all functions currently needed by the experiment class (when the backend is set)
-=======
-# todo implement all functions currently needed by the experiment class (when the backend is set)
->>>>>>> f7855f00
+# todo implement all functions currently needed by the experiment class (when the backend is set)