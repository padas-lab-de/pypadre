--- conflicted
+++ resolved
@@ -127,6 +127,7 @@
              "hyperparameters": self.build_hyperparameters_list(experiment.hyperparameters()),
              "name": experiment.metadata["name"]}
         ]}
+
         return self.create_experiment(experiment_data)
 
     def delete_experiment(self, ex):
@@ -265,7 +266,6 @@
             url = url[0:-1]
         return url
 
-<<<<<<< HEAD
     def get_id(self, http_response):
         return http_response.headers['Location'].split('/')[-1]
 
@@ -371,7 +371,7 @@
         elif experiment_type == "classification":
             return "application/x.padre.classification.v1+protobuf"
 
-=======
+
     def put_experiment_configuration(self, experiment):
         """
         Writes the experiment configuration to the HTTP Client
@@ -379,9 +379,8 @@
         :return:
         """
         pass
->>>>>>> 31a8607c
-
-
-
-
-
+
+
+
+
+
