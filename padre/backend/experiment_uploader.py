--- conflicted
+++ resolved
@@ -163,7 +163,6 @@
             return response
         return False
 
-<<<<<<< HEAD
     def put_run(self, experiment, run):
         """
         Put run information on server and also upload workflow for this new run on the server as binary.
@@ -253,16 +252,12 @@
                     fields={"field0": ("fname", file, self.get_content_type(results["type"]))})
                 response = self._http_client.do_post(url, **{"data": m, "headers": {"Content-Type": m.content_type}})
         return response
-=======
+
     def put_metrics(self, experiment, run, split, metrics):
         pass
 
-    def put_results(self, experiment, run, split, results):
-        pass
-
     def log(self, message):
         pass
->>>>>>> f7855f00
 
     def get_base_url(self):
         url = self._http_client.base
