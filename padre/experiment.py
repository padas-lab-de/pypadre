"""
Classes for managing experiments.

An experiment is represented by the `Experiment` class and the main entry point for using the module. A
The experiment class creates Runs, which are instantiations of the workflow over a dataset.
Every run conducts splits of the dataset, which maybe a trivial split (e.g. no splitting) and aggregates scores from
every split.

A core design principle is based on having one configuration, the does the setup and control of the experiment.
The worklfow itself is provide from the outside and needs to implement  a `fit` method and a `infer` method.
Future implementations might implement a joint `execution` method. The method is provided with a split object,
that contains the execution environment including logging facilities. so it can be seen as context.

Ideally, the following piece of code realises a workflow

.. code-block::python

   ex = Experiment(my_config_as_dict)

   @ex.fit
   def my_super_ml_trainer(_context):
      train(_context.train)
      _context.log(xy)

   ex.run()


todo: we can put a user specific context in the `my_config_dict` which can be then accessed through `_context`
"""
import itertools
import platform
# todo overthink the logger architecture. Maybe the storage should be handled with the exxperiment, and not within
# a particular logger class. so the Experiment could be used to access splits later on and to reproduce
# individual steps.
from time import time

import numpy as np

import padre.visitors.parameter
from padre.base import MetadataEntity, default_logger, result_logger
from padre.utils import _const
from padre.visitors.scikit import SciKitVisitor


####################################################################################################################
#  Module Private Functions and Classes
####################################################################################################################


def _sklearn_runner():
    pass


def _is_sklearn_pipeline(pipeline):
    """
    checks whether pipeline is a sklearn pipeline
    :param pipeline:
    :return:
    """
    # we do checks via strings, not isinstance in order to avoid a dependency on sklearn
    return type(pipeline).__name__ == 'Pipeline' and type(pipeline).__module__ == 'sklearn.pipeline'


class _timer_priorities(_const):
    """
    Constant class detailing the different priorites possible for a timer.
    """
    NO_LOGGING = 0
    HIGH_PRIORITY = 1
    MED_PRIORITY = 2
    LOW_PRIORITY = 3


class _timer_defaults(_const):
    """
    Constant class detailing the different default values for a timer.
    """
    DEFAULT_PRIORITY = 3
    DEFAULT_TIMER_DESCRIPTION = None
    DEFAULT_TIMER_NAME = 'default_timer'
    DEFAULT_TIME = 0.0


timer_priorities = _timer_priorities
timer_defaults = _timer_defaults


class TimeKeeper:
    """
    This class creates a dictionary of timers.
    It has a log timer function that would log each timer passed to it.
    If the timer name is already present in the dictionary, the timer is
    popped out and the execution time is calculated. Multiple timers can be kept
    track of this way.
    Priorities of the timers are also defined
    The timer is logged only if the priority of the timer is equal to or higher than the
    priority defined while initializing.
    Priorities Available.
    NO_LOGGING: None of the timers are logged.
    HIGH_PRIORITY: Only timers having high priority are logged.
    MED_PRIORITY: Only timers with medium or higher priority are logged.
    LOW_PRIORITY: All timers are logged.
    """

    def __init__(self, priority):
        """
        This initializes the TimeKeeper class.
        :param priority: The current logging priority
        """
        self._timers = dict()
        self._priority = priority

    def __del__(self):
        """
        This is the destructor function of the TimeKeeper class.
        The purpose of the destructor is to check whether any timers are left in the TimeKeeper class at
        the end of execution.
        :return: None
        """
        if len(self._timers) > 0:
            print("Error: The following Timers still present in the list")
            for key in self._timers:
                print(key)

    def log_timer(self, timer_name=timer_defaults.DEFAULT_TIMER_NAME,
                  priority=timer_defaults.DEFAULT_PRIORITY,
                  description=timer_defaults.DEFAULT_TIMER_DESCRIPTION):
        """

        :param timer_name: Name of the unique timer. If timer is already present,
        the timer would be popped out and duration recorded.
        :param priority: priority of the timer.
        :param description: The string description of what the timer measures.
        :return: Description of the the timer and its duration.
        """
        # If there is no timer by the name, add the timer to the dictionary
        # Else pop out the timer, and check whether the priority of the timer is
        # equal to or higher than the priority of the program.
        # If it is, then print the description and timer
        if self._timers.get(timer_name) is None:
            new_timer = TimerContents(priority=priority,
                                      description=description,
                                      curr_time=time())
            self._timers[timer_name] = new_timer

        else:
            old_timer = self._timers.pop(timer_name, None)
            if old_timer.get_timer_priority() <= self._priority:
                return old_timer.get_description(), time() - old_timer.get_time()

    def start_timer(self, timer_name=timer_defaults.DEFAULT_TIMER_NAME,
                    priority=timer_defaults.DEFAULT_PRIORITY,
                    description=timer_defaults.DEFAULT_TIMER_DESCRIPTION):
        """
        Starts a unique timer with the key as timer_name
        :param timer_name: Unique name of the timer
        :param priority: Priority of the timer
        :param description: Describes the purpose of the timer
        :return: None
        """
        if self._timers.get(timer_name) is None:
            new_timer = TimerContents(priority=priority,
                                      description=description,
                                      curr_time=time())
            self._timers[timer_name] = new_timer

    def stop_timer(self, timer_name):
        """
        Stops a timer and measures its duration
        :param timer_name:
        :return: Description of the timer and its duration
                 None if a timer with its unique name is not present
        """
        if timer_name is None:
            return None

        old_timer = self._timers.pop(timer_name, None)
        if old_timer.priority <= self._priority:
            return old_timer.description, time() - old_timer.time


class TimerContents:
    """
    This class contains the contents to be displayed and calculated,
    using the TimeKeeper Class.
    The class stores three values and there are three get attributes
    corresponding to each value. There is no set attribute and the values are
    initialized during object creation itself.
    """

    def __init__(self, priority=timer_defaults.DEFAULT_PRIORITY,
                 description=timer_defaults.DEFAULT_TIMER_DESCRIPTION,
                 curr_time=timer_defaults.DEFAULT_TIME):
        """
        The initialization of the Timer class. All the arguments are given default values
        which are present in timer_defaults.
        :param priority: The priority of the timer.
        :param description: The description of the timer.
        :param curr_time: The time to start logging.
        """
        self._timer_desc = description
        self._timer_priority = priority
        self._time = curr_time

    @property
    def description(self):
        return self._timer_desc

    @property
    def time(self):
        return self._time

    @property
    def priority(self):
        return self._timer_priority


# TODO: A better way of using the default timer
# A static object shared throughout the instances of _LoggerMixin
default_timer = TimeKeeper(timer_defaults.DEFAULT_PRIORITY)


class _LoggerMixin:
    """
    Mixin that provides function for logging and storing events in the backend.
    """

    _backend = None
    _stdout = False
    _events = {}

    def _padding(self, source):
        if isinstance(source, Split):
            return "\t\t"
        elif isinstance(source, Run):
            return "\t"
        else:
            return ""

    def log_start_experiment(self, experiment, append_runs:bool =False):
        if self.has_backend():
            self._backend.put_experiment(experiment, append_runs=append_runs)
        self.log_event(experiment, exp_events.start, phase=phases.experiment)

    def log_stop_experiment(self, experiment):
        self.log_event(experiment, exp_events.stop, phase=phases.experiment)
        default_logger.close_log_file()

    def log_start_run(self, run):
        if self.has_backend():
            self._backend.put_run(run.experiment, run)
        self.log_event(run, exp_events.start, phase=phases.run)

    def log_stop_run(self, run):
        self.log_event(run, exp_events.stop, phase=phases.run)

    def log_start_split(self, split):
        if self.has_backend():
            self._backend.put_split(split.run.experiment, split.run, split)
        self.log_event(split, exp_events.start, phase=phases.split)

    def log_stop_split(self, split):
        self.log_event(split, exp_events.stop, phase=phases.split)

    def log_event(self, source, kind=None, **parameters):
        # todo signature not yet fixed. might change. unclear as of now
        if kind == exp_events.start and source is not None:
            # self._events[source] = time()
            # Create a unique id for the timer.
            # Currently creating it by self._id + phase parameter
            # TODO: A better way for creating identifiers for each phase
            # TODO: Pass description of time too if needed
            timer_name = str(self._id)
            timer_description = ''
            phase = parameters.get('phase', None)
            if phase is not None:
                timer_name = timer_name + str(phase)

            timer_description = parameters.get('description', None)
            default_timer.start_timer(timer_name, timer_priorities.HIGH_PRIORITY, timer_description)
        elif kind == exp_events.stop and source is not None:
            # if source in self._events:
            # parameters["duration"] = time() - self._events[source]
            # Creation of unique identifier to get back the time duration
            timer_name = str(self._id)
            phase = parameters.get('phase', None)
            if phase is not None:
                timer_name = timer_name + str(phase)
            description, duration = default_timer.stop_timer(timer_name)
            if description is not None:
                parameters['description'] = description
            parameters['duration'] = duration

        if self._stdout:
            default_logger.log(source, "%s: %s" % (str(kind),
                                                   "\t".join([str(k) + "=" + str(v) for k, v in parameters.items()])),
                               self._padding(source))

    def log_score(self, source, **parameters):
        # todo signature not yet fixed. might change. unclear as of now
        if self._stdout:
            default_logger.log(source, "%s" % ("\t".join([str(k) + "=" + str(v) for k, v in parameters.items()]))
                               , self._padding(source))

    def log_stats(self, source, **parameters):
        # todo signature not yet fixed. might change. unclear as of now
        if self._stdout:
            default_logger.log(source, "%s" % ("\t".join([str(k) + "=" + str(v) for k, v in parameters.items()])),
                               self._padding(source))

    def log_result(self, source, **parameters):
        # todo signature not yet fixed. might change. unclear as of now
        if self._stdout:
            default_logger.log(source, "%s" % ("\t".join([str(k) + "=" + str(v) for k, v in parameters.items()])),
                               self._padding(source))

    def has_backend(self):
        return self._backend is not None

    @property
    def backend(self):
        return self._backend

    @property
    def stdout(self):
        return self._stdout

    @backend.setter
    def backend(self, backend):
        self._backend = backend


####################################################################################################################
#  API Functions
####################################################################################################################


####################################################################################################################
#  API Classes
####################################################################################################################
class _Phases(_const):
    experiment = "experiment"
    run = "run"
    split = "split"
    fitting = "fitting/training"
    validating = "validating"
    inferencing = "inferencing/testing"


"""
Enum for the different phases of an experiment
"""
phases = _Phases()


class _ExperimentEvents(_const):
    start = "start"
    stop = "stop"


"""
Enum for the different phases of an experiment
"""
exp_events = _ExperimentEvents()


class SKLearnWorkflow:
    """
    This class encapsulates an sklearn workflow which allows to run sklearn pipelines or a list of sklearn components,
    report the results according to the outcome via the experiment logger.

    A workflow is a single run of fitting, transformation and inference.
    It does not contain any information on the particular split or state of an experiment.
    Workflows are used for abstracting from the underlying machine learning framework.
    """

    def __init__(self, pipeline, step_wise=False):
        # check for final component to determine final results
        # if step wise is true, log intermediate results. Otherwise, log only final results.
        # distingusish between training and fitting in classification.
        self._pipeline = pipeline
        self._step_wise = step_wise

    def fit(self, ctx):
        # todo split as parameter just for logging is not very good design. Maybe builder pattern would be better?
        if self._step_wise:
            raise NotImplemented()
        else:
            # do logging here
            ctx.log_event(ctx, kind=exp_events.start, phase="sklearn." + phases.fitting)
            y = ctx.train_targets.reshape((len(ctx.train_targets),))
            self._pipeline.fit(ctx.train_features, y)
            ctx.log_event(ctx, kind=exp_events.stop, phase="sklearn." + phases.fitting)
            if self.is_scorer():
                ctx.log_event(ctx, kind=exp_events.start, phase="sklearn.scoring.trainset")
                score = self._pipeline.score(ctx.train_features, y)
                ctx.log_event(ctx, kind=exp_events.stop, phase="sklearn.scoring.trainset")
                ctx.log_score(ctx, keys=["training score"], values=[score])
                if ctx.has_valset():
                    y = ctx.val_targets.reshape((len(ctx.val_targets),))
                    ctx.log_event(ctx, kind=exp_events.start, phase="sklearn.scoring.valset")
                    score = self._pipeline.score(ctx.val_features, y)
                    ctx.log_event(ctx, kind=exp_events.stop, phase="sklearn.scoring.valset")
                    ctx.log_score(ctx, keys=["validation score"], values=[score])

    def infer(self, ctx, train_idx, test_idx):
        if self._step_wise:
            # step wise means going through every component individually and log their results / timing
            raise NotImplemented()
        else:
            # do logging here
            if ctx.has_testset() and self.is_inferencer():
                y = ctx.test_targets.reshape((len(ctx.test_targets),))
                # todo: check if we can estimate probabilities, scores or hard decisions
                # this also changes the result type to be written.
                # if possible, we will always write the "best" result type, i.e. which retains most information (
                # if
                y_predicted = self._pipeline.predict(ctx.test_features)
                results = {'predicted': y_predicted.tolist(),
                           'truth': y.tolist()}

                ctx.log_result(ctx, mode="probability", pred=y_predicted, truth=y,
                               probabilities=None, scores=None,
                               transforms=None, clustering=None)
                metrics = dict()
                metrics['dataset'] = ctx.dataset.name

                # Check if the final estimator has an attribute called probability and if it has check if it is True
                # SVC has such an attribute
                compute_probabilities = True
                if hasattr(self._pipeline.steps[-1][1], 'probability') and not self._pipeline.steps[-1][1].probability:
                    compute_probabilities = False

                # log the probabilities of the result too if the method is present
                if 'predict_proba' in dir(self._pipeline.steps[-1][1]) and compute_probabilities:
                    y_predicted_probabilities = self._pipeline.predict_proba(ctx.test_features)
                    ctx.log_result(ctx, mode="probabilities", pred=y_predicted,
                                   truth=y, probabilities=y_predicted_probabilities,
                                   scores=None, transforms=None, clustering=None)
                    results['probabilities'] = y_predicted_probabilities.tolist()
                    results['type'] = 'classification'
                    # Calculate the confusion matrix
                    confusion_matrix = self.compute_confusion_matrix(Predicted=y_predicted.tolist(),
                                                                     Truth=y.tolist())
                    metrics['confusion_matrix'] = confusion_matrix
                    metrics['type'] = 'classification'

                    classification_metrics = self.compute_classification_metrics(confusion_matrix)
                    metrics.update(classification_metrics)

                else:
                    metrics['type'] = 'regression'
                    metrics.update(self.compute_regression_metrics(predicted=y_predicted, truth=y))
                    results['type'] = 'regression'

                result_logger.log_metrics(metrics=metrics)
                if self.is_scorer():
                    score = self._pipeline.score(ctx.test_features, y, )
                    ctx.log_score(ctx, keys=["test score"], values=[score])

                results['dataset'] = ctx.dataset.name
                results['train_idx'] = train_idx
                results['test_idx'] = test_idx

                result_logger.log_result(results)

    def is_inferencer(self):
        return getattr(self._pipeline, "predict", None)

    def is_scorer(self):
        return getattr(self._pipeline, "score", None)

    def is_transformer(self):
        return getattr(self._pipeline, "transform", None)

    def configuration(self):
        return SciKitVisitor(self._pipeline)

    def compute_confusion_matrix(self, Predicted=None,
                                 Truth=None):
        """
        This function computes the confusionmatrix of a classification result.
        This was done as a general purpose implementation of the confusion_matrix
        :param Predicted: The predicted values of the confusion matrix
        :param Truth: The truth values of the confusion matrix
        :return: The confusion matrix
        """
        import copy
        if Predicted is None or Truth is None or \
                len(Predicted) != len(Truth):
            return None

        # Get the number of labels from the predicted and truth set
        label_count = len(set(Predicted).union(set(Truth)))
        confusion_matrix = np.zeros(shape=(label_count, label_count), dtype=int)
        # If the labels given do not start from 0 and go up to the label_count - 1,
        # a mapping function has to be created to map the label to the corresponding indices
        if (min(Predicted) != 0 and min(Truth) != 0) or \
                (max(Truth) != label_count - 1 and max(Predicted) != label_count - 1):
            labels = list(set(Predicted).union(set(Truth)))
            for idx in range(0, len(Truth)):
                row_idx = int(labels.index(Truth[idx]))
                col_idx = int(labels.index(Predicted[idx]))
                confusion_matrix[row_idx][col_idx] += 1

        else:

            # Iterate through the array and update the confusion matrix
            for idx in range(0, len(Truth)):
                confusion_matrix[int(Truth[idx])][int(Predicted[idx])] += 1

        return copy.deepcopy(confusion_matrix.tolist())

    def compute_classification_metrics(self, confusion_matrix=None, option='macro'):
        """
        This function calculates the classification metrics like precision,
        recall, f-measure, accuracy etc
        TODO: Implement weighted sum of averaging metrics
        :param confusion_matrix: The confusion matrix of the classification
        :return: Classification metrics as a dictionary
        """
        import copy
        if confusion_matrix is None:
            return None

        classification_metrics = dict()
        precision = np.zeros(shape=(len(confusion_matrix)))
        recall = np.zeros(shape=(len(confusion_matrix)))
        f1_measure = np.zeros(shape=(len(confusion_matrix)))
        tp = 0
        column_sum = np.sum(confusion_matrix, axis=0)
        row_sum = np.sum(confusion_matrix, axis=1)
        for idx in range(0,len(confusion_matrix)):
            tp = tp + confusion_matrix[idx][idx]
            # Removes the 0/0 error
            precision[idx] = np.divide(confusion_matrix[idx][idx], column_sum[idx] + int(column_sum[idx] == 0))
            recall[idx] = np.divide(confusion_matrix[idx][idx], row_sum[idx] + int(row_sum[idx] == 0))
            if recall[idx] == 0 or precision[idx] == 0:
                f1_measure[idx] = 0
            else:
                f1_measure[idx] = 2 / (1.0/ recall[idx] + 1.0 / precision[idx])

        accuracy = tp / np.sum(confusion_matrix)
        if option == 'macro':
            classification_metrics['recall'] = float(np.mean(recall))
            classification_metrics['precision'] = float(np.mean(precision))
            classification_metrics['accuracy'] = accuracy
            classification_metrics['f1_score'] = float(np.mean(f1_measure))

        elif option == 'micro':
            classification_metrics['recall'] = accuracy
            classification_metrics['precision'] = accuracy
            classification_metrics['accuracy'] = accuracy
            classification_metrics['f1_score'] = accuracy

        else:
            classification_metrics['recall'] = recall.tolist()
            classification_metrics['precision'] = precision.tolist()
            classification_metrics['accuracy'] = accuracy
            classification_metrics['f1_score'] = f1_measure.tolist()

        return copy.deepcopy(classification_metrics)

    def compute_regression_metrics(self, predicted=None,
                                    truth=None):
        metrics_dict = dict()
        error = truth - predicted
        metrics_dict['mean_error'] = np.mean(error)
        metrics_dict['mean_absolute_error'] = np.mean(abs(error))
        metrics_dict['standard_deviation'] = np.std(error)
        metrics_dict['max_absolute_error'] = np.max(abs(error))
        metrics_dict['min_absolute_error'] = np.min(abs(error))
        return metrics_dict



class Splitter:
    """
    The splitter creates index arrays into the dataset for different splitting startegies. It provides an iterator
    over the different splits.

    Currently the following splitting strategies are supported:
     - random split (stratified / non-stratified). If no_shuffle is true, the order will not be changed.
     - cross validation (stratified / non-stratified)"
     - explicit - expects an explicit split given as parameter indices = (train_idx, val_idx, test_idx)
     - function - expects a function taking as input the dataset and performing the split.
     - none - there will be no splitting. only a training set will be provided

     Options:
     ========
     - strategy={"random"|"cv"|"explicit"|"none"/None} splitting strategy, default random
     - test_ratio=float[0:1]   ratio of test dataset, default 0.25
     - val_ratio=float[0:1]    ratio of the validation test (taken from the training set), default 0
     - n_folds=int             number of folds when selecting cv strategies, default 3. smaller than dataset size
     - random_seed=int         seed for the random generator or None if no seeding should be done
     - stratified={True|False|None} True, if splits should consider class stratification. If None, than stratification
                               is activated when there are targets (default). Otherwise, stratification strategies
                                is taking explicityly into account
     - no_shuffle={True|False} indicates, whether shuffling the data is allowed.
     - indices = [(train, validation, test)] a list of tuples with three index arrays in the dataset.
                               Every index array contains
                               the row index of the datapoints contained in the split
     - fn                      function of the form fn(dataset, **options) that returns a iterator over
                               (train, validation, test) tuples (the form is similar to the indices parameter) as split
    """

    def __init__(self, ds, **options):
        self._dataset = ds
        self._num_examples = ds.size[0]
        self._strategy = options.pop("strategy", "random")

        default_logger.error(self._strategy == "random" or self._strategy == "cv", self,
                             f"Unknown splitting strategy {self._strategy}. Only 'cv' or 'random' allowed")
        self._test_ratio = options.pop("test_ratio", 0.25)
        default_logger.warn(self._test_ratio is None or (0.0 <= self._test_ratio <= 1.0), self,
                            f"Wrong ratio of test set provided {self._test_ratio}. Continuing with default=0")
        self._val_ratio = options.pop("val_ratio", 0)
        default_logger.warn(self._val_ratio is None or (0.0 <= self._val_ratio <= 1.0), self,
                            f"Wrong ratio of evaluation set provided {self._val_ratio}. Continuing with default=0")

        self._n_folds = options.pop("n_folds", 3)
        default_logger.error(1 <= self._n_folds, self, f"Number of folds not positive {self._n_folds}")
        self._random_seed = options.pop("random_seed", None)
        self._no_shuffle = options.pop("no_shuffle", False)
        default_logger.warn(not (self._n_folds == 1 and self._strategy == "random" and self._no_shuffle), self,
                            f"Random test split will be always the same since shuffling is not permitted")
        default_logger.error(self._n_folds < self._dataset.size[0] or self._strategy != "cv", self,
                             f"There are more folds than examples: {self._n_folds}<{self._dataset.size[0]}")
        self._stratified = options.pop("stratified", None)
        self._indices = options.pop("indices", None)
        if self._strategy == "indices":
            default_logger.error(self._indices is not None, self,
                                 f"Splitting strategy {self._strategy} requires an "
                                 f"explicit split given by parameter 'indices'")
        if self._stratified is None:
            self._stratified = ds.targets() is not None
        else:
            if self._stratified and ds.targets() is None:
                default_logger.warn(False, self,
                                    f"Targets not provided in dataset {ds}. Can not do stratified splitting")
                self._stratified = False
        self._splitting_fn = options.pop("fn", None)
        if self._strategy == "function":
            default_logger.error(self._splitting_fn is not None, self,
                                 f"Splitting strategy {self._strategy} requires a function provided via paraneter 'fn'")

    def splits(self):
        """
        returns an generator function over all available splits. Every iterator returns a triple (train_idx, test_idx, eval_idx)
        where *_idx is an index array for getting the particular split of the training data set (e.g. dataset.data()[train_idx]
        provides the training slice part)
        :return: generator function
        """
        # first create index array and random state vector
        n = self._dataset.size[0]
        r = np.random.RandomState(self._random_seed)
        idx = np.arange(n)

        def splitting_iterator():
            # now apply splitting strategy
            # todo s: time aware cross validation, stratified splits,
            # Todo do sanity checks that indizes do not overlap
            if self._strategy is None:
                yield idx, None, None
            elif self._strategy == "explicit":
                for i in self._indices:
                    yield i
            elif self._strategy == "function":
                return self._splitting_fn
            elif self._strategy == "random":
                # for i in range(self._n_folds):
                if not self._no_shuffle:  # Reshuffle every "fold"
                    r.shuffle(idx)
                n_tr = int(n * (1.0 - self._test_ratio))
                train, test = idx[:n_tr], idx[n_tr:]
                if self._val_ratio > 0:  # create a validation set out of the test set
                    n_v = int(len(train) * self._val_ratio)
                    yield train[:n_v], test, train[n_v:]
                else:
                    yield train, test, None
            elif self._strategy == "cv":
                for i in range(self._n_folds):
                    n_te = i * int(n / self._n_folds)
                    if i == self._n_folds - 1:
                        upper = []
                        test = range(i * n_te, n)
                    else:
                        upper = list(range(-n + (i + 1) * n_te, 0, 1))
                        test = range(i * n_te, (i + 1) * n_te)
                    train, test = idx[list(range(i * n_te)) + upper], idx[test]
                    if self._val_ratio > 0:  # create a validation set out of the test set
                        n_v = int(len(train) * self._val_ratio)
                        yield train[:n_v], test, train[n_v:]
                    else:
                        yield train, test, None
            else:
                raise ValueError(f"Unknown splitting strategy {self._splitting_strategy}")

        return splitting_iterator()


class Split(MetadataEntity, _LoggerMixin):
    """
    A split is a single part of a run and the actual excution over parts of the dataset.
    According to the experiment setup the pipeline/workflow will be executed
    """

    def __init__(self, run, num, train_idx, val_idx, test_idx, **options):
        self._run = run
        self._num = num
        self._backend = run.backend
        self._stdout = run.stdout
        self._train_idx = train_idx
        self._val_idx = val_idx
        self._test_idx = test_idx
        self._keep_splits = options.pop("keep_splits", False)
        self._splits = []
        self._id = options.pop("split_id", None)
        super().__init__(self._id, **options)

    @property
    def number(self):
        return self._num

    @property
    def run(self):
        return self._run

    def execute(self):
        self.log_start_split(self)
        # log run start here.
        workflow = self._run.experiment.workflow
        self.log_event(self, exp_events.start, phase=phases.fitting)
        workflow.fit(self)
        self.log_event(self, exp_events.stop, phase=phases.fitting)
        if workflow.is_inferencer() and self.has_testset():
            self.log_event(self, exp_events.start, phase=phases.inferencing)
            workflow.infer(self, self.train_idx.tolist(), self.test_idx.tolist())
            self.log_event(self, exp_events.stop, phase=phases.inferencing)
        self.log_stop_split(self)

    def has_testset(self):
        return self._test_idx is not None and len(self._test_idx) > 0

    def has_valset(self):
        return self._val_idx is not None and len(self._val_idx) > 0

    def has_targets(self):
        return self.dataset.targets() is not None

    @property
    def train_idx(self):
        return self._train_idx

    @property
    def test_idx(self):
        return self._test_idx

    @property
    def val_idx(self):
        return self._val_idx

    @property
    def dataset(self):
        return self._run.experiment.dataset

    @property
    def train_features(self):
        return self.dataset.features()[self._train_idx]

    @property
    def test_features(self):
        if not self.has_testset():
            return None
        else:
            return self.dataset.features()[self._test_idx]

    @property
    def val_features(self):
        if not self.has_valset():
            return None
        else:
            return self.dataset.features()[self._val_idx]

    @property
    def train_targets(self):
        if not self.has_targets():
            return None
        else:
            return self.dataset.targets()[self._train_idx]

    @property
    def test_targets(self):
        if not self.has_testset() or not self.has_targets():
            return None
        else:
            return self.dataset.targets()[self._test_idx]

    @property
    def val_targets(self):
        if not self.has_valset() or not self.has_targets():
            return None
        else:
            return self.dataset.targets()[self._val_idx]

    @property
    def train_data(self):
        return self.dataset.data()[self._train_idx]

    @property
    def test_data(self):
        if not self.has_testset():
            return None
        else:
            return self.dataset.data()[self._test_idx]

    @property
    def val_data(self):
        if not self.has_valset():
            return None
        else:
            return self.dataset.data()[self._val_idx]

    def __str__(self):
        s = []
        if self.id is not None:
            s.append("id:" + str(self.id))
        if self.name is not None and self.name != self.id:
            s.append("name:" + str(self.name))
        if len(s) == 0:
            return str(super())
        else:
            return "Split<" + ";".join(s) + ">"


class Run(MetadataEntity, _LoggerMixin):
    """
    A run is a single instantiation of an experiment with a definitive set of parameters.
    According to the experiment setup the pipeline/workflow will be executed
    """

    def __init__(self, experiment, workflow, **options):
        self._experiment = experiment
        self._workflow = workflow
        self._backend = experiment.backend
        self._stdout = experiment.stdout
        self._keep_splits = options.pop("keep_splits", False)
        self._splits = []
        self._id = options.pop("run_id", None)
        super().__init__(self._id, **options)

    def do_splits(self):
        self.log_start_run(self)
        # instantiate the splitter here based on the splitting configuration in options
        splitting = Splitter(self._experiment.dataset, **self._metadata)
        for split, (train_idx, test_idx, val_idx) in enumerate(splitting.splits()):
            sp = Split(self, split, train_idx, val_idx, test_idx, **self._metadata)
            sp.execute()
            if self._keep_splits or self._backend is None:
                self._splits.append(sp)
        self.log_stop_run(self)

    @property
    def experiment(self):
        return self._experiment

    def __str__(self):
        s = []
        if self.id is not None:
            s.append("id:" + str(self.id))
        if self.name is not None and self.name != self.id:
            s.append("name:" + str(self.name))
        if len(s) == 0:
            return str(super())
        else:
            return "Run<" + ";".join(s) + ">"


class Experiment(MetadataEntity, _LoggerMixin):
    """
    Experiment class covering functionality for executing and evaluating machine learning experiments.
    It is determined by a pipeline which is evaluated over a dataset with several configuration.
    A run applies one configuration over the data, which can be splitted in several sub-runs on different dataset parts
    in order to get reliable statistical estimates.

    An experiment requires:
    1. a pipeline / workflow. A workflow implements `fit`, `infer` and `transform` methods, comparable to sklearn.
    Currently, we only support sklearn pipelines, which are wrapped by the SKLearnWorkflow
    <http://scikit-learn.org/stable/modules/generated/sklearn.pipeline.Pipeline.html>,
    i.e. a list of (name, class) tuples, where the class implements:
       - a `fit` function (parameters need to be defined)
       - a `infer` function in case of supervised prediction (parameters need to be defined)
       - a `transform`function in case of feature space transformers (parameters need to be defined)

    2. a dataset. An experiment is always tight to one dataset which is the main dataset for running the experiment.
       Future work should allow to include auxiliary resources, but currently we only support one dataset.
    3. metadata describing different aspects of the workflow.
      - the splitting strategy (see Splitter)
      - hyperparameter ranges
      - output control etc.

    4. a backend, which provides functionality for logging experiment progress.


    Experiment Metadata:
    ====================

    All metadata provided to the experiment will be stored along the experiment description. However, the following
    properties will gain special purpose for an experiment:
    - task - determines the task achieved by a experiment (e.g. classification, regression, metric learning etc.)
    - name - determines the name of an experiment
    - id - determines the repository id of an experiment (might be equal to the name, if the name is also the id)
    - description - determines the description of an experiment
    - domain - determines the application domain

    Parameters required:
    ===================
    The following parameters need to be set in the constructor or via annotations
    - dataset : padre.datasets.Dataset
    - workflow: either a padre.experiment.Workflow object or a SKLearn Pipeline
    - backend : backend where the logs, experiments etc. shoudl be written too

    Options supported:
    ==================
    - stdout={True|False} logs event messages to default_logger. Default = True
    - keep_splits={True|False} if true, all split data for every run is kept (including the model, split inidices and training data)
                               are kept in memory. If false, no split data is kept
    - keep_runs={True|False} if true, all rund data (i.e. scores) will be kept in memory. If false, no split run data is not kept
    - n_runs = int  number of runs to conduct. todo: needs to be extended with hyperparameter search

    TODO:
    - Queuing mode
    - Searching Hyperparameter Space

    """

    def __init__(self,
                 **options):
        self._dataset = options.pop("dataset", None)
        # we need to store the dataset_id in the metadata. otherwise, this information might be lost during storage
        options["dataset_id"] = self._dataset.id
        # todo workflow semantic not clear. Fit and infer is fine, but we need someting for transform
        workflow = options.pop("workflow", None)
        self._backend = options.pop("backend", None)
        self._stdout = options.get("stdout", True)
        self._keep_runs = options.get("keep_runs", False) or options.get("keep_splits", False)
        self._runs = []
        self._sk_learn_stepwise = options.get("sk_learn_stepwise", False)
        self._set_workflow(workflow)
        self._last_run = None
        super().__init__(options.pop("ex_id", None), **options)

        self._fill_sys_info()

    def _fill_sys_info(self):
        # TODO: Implement the gathering of system information as dynamic code
        # TODO: Remove hard coded strings.
        # This function collects all system related info in a dictionary
        sys_info = dict()
        sys_info["processor"] = platform.processor()
        sys_info["machine"] = platform.machine()
        sys_info["system"] = platform.system()
        sys_info["platform"] = platform.platform()
        sys_info["platform_version"] = platform.version()
        sys_info["node_name"] = platform.node()
        sys_info["python_version"] = platform.python_version()
        self._metadata["sys_info"] = sys_info

    def _set_workflow(self, w):
        if _is_sklearn_pipeline(w):
            self._workflow = SKLearnWorkflow(w, self._sk_learn_stepwise)
        else:
            self._workflow = w

    @property
    def dataset(self):
        return self._dataset

    @dataset.setter
    def dataset(self, ds):
        self._dataset = ds

    @property
    def backend(self):
        return self._backend

    @backend.setter
    def backend(self, b):
        self._backend = b

    @property
    def workflow(self):
        return self._workflow

    @workflow.setter
    def workflow(self, w):
        self._set_workflow(w)

    def configuration(self):
        return self._workflow.configuration()

    def hyperparameters(self):
        """
        returns the hyperparameters per pipeline element as dict from the extracted configruation
        :return:
        """
        # todo only list the hyperparameters and, if available, the potential value ranges
        # todo experiment.hyperparameters() should deliver a json serialisable object.
        # make it as close to the http implementation as possible
        params = dict()
        steps = self.configuration()[0]["steps"]
        # Params is a dictionary of hyper parameters where the key is the zero-indexed step number
        # The traverse_dict function traverses the dictionary in a recursive fashion and replaces
        # any instance of <class 'padre.visitors.parameter.Parameter'> type to a sub-dictionary of
        # value and attribute. This allows the dictionary to be JSON serializable
        for idx, step in enumerate(steps):
            params["".join(["Step_", str(idx)])] = self.traverse_dict(dict(step))
        return params

    def set_hyperparameters(self, hyperparameters):
        # todo placeholder as loading an experiment should include loading hyperparameters.
        # Howver, in sklearn, the hyperparameters are defined via the pipeline. As long as
        # we do not integrate a second framework, we do not need the mechanism
        pass

    @property
    def workflow(self):
        return self._workflow

    @property
    def dataset(self):
        return self._dataset

    def run(self, append_runs: bool = False):
        """
        runs the experiment
        :param append_runs: If true, the runs will be appended if the experiment exists already.
        Otherwise, the experiment will be deleted
        :return:
        """

        # Update metadata with version details of packages used in the workflow
        self.update_experiment_metadata_with_workflow()

        # todo allow split wise execution of the individual workflow steps. some kind of reproduction / debugging mode
        # which gives access to one split, the model of the split etc.
        # todo allow to append runs for experiments
        # register experiment through logger
        self.log_start_experiment(self, append_runs)

        # todo here we do the hyperparameter search, e.g. GridSearch. so there would be a loop over runs here.
        r = Run(self, self._workflow, **dict(self._metadata))
        r.do_splits()
        if self._keep_runs or self._backend is None:
            self._runs.append(r)
        self._last_run = r
        self.log_stop_experiment(self)

    def grid_search(self, parameters=None):
        """
        This function searches a grid of the parameter combinations given into the function
        :param parameters: A nested dictionary, where the outermost key is the estimator name and
        the second level key is the parameter name, and the value is a list of possible parameters
        :return: None
        """
        if parameters is None:
            self.run()
            return

        # Generate every possible combination of the provided hyper parameters.
        workflow = self._workflow
        master_list = []
        params_list = []

        # Update metadata with version details of packages used in the workflow
        self.update_experiment_metadata_with_workflow()

        self.log_start_experiment(self)
        for estimator in parameters:
            param_dict = parameters.get(estimator)
            for params in param_dict:
                master_list.append(param_dict.get(params))
                params_list.append(''.join([estimator, '.', params]))
        grid = itertools.product(*master_list)

        # For each tuple in the combination create a run
        for element in grid:
            # Get all the parameters to be used on set_param
            for param, idx in zip(params_list, range(0, len(params_list))):
                split_params = param.split(sep='.')
                estimator = workflow._pipeline.named_steps.get(split_params[0])

<<<<<<< HEAD
                if estimator is not None:
                    estimator.set_params(**{split_params[1]: element[idx]})
=======
                if estimator is None:
                    default_logger.warn(False, self,
                                        f"Estimator {split_params[0]} is not present in the pipeline")
                    break

                estimator.set_params(**{split_params[1]: element[idx]})
>>>>>>> fd413730

            r = Run(self, workflow, **dict(self._metadata))
            r.do_splits()
            if self._keep_runs:
                self._runs.append(r)
            self._last_run = r
        self.log_stop_experiment(self)

    @property
    def runs(self):
        if self._runs is not None:
            return self._runs
        else:
            # load splits from backend.
            raise NotImplemented()

    @property
    def last_run(self):
        return self._last_run

    def __str__(self):
        s = []
        if self.id is not None:
            s.append("id:" + str(self.id))
        if self.name is not None and self.name != self.id:
            s.append("name:" + str(self.name))
        if len(s) == 0:
            return str(super())
        else:
            return "Experiment<" + ";".join(s) + ">"

    def traverse_dict(self, dictionary=None):
        # This function traverses a Nested dictionary structure such as the
        # parameter dictionary obtained from hyperparameters()
        # The aim of this function is to convert the param objects to
        # JSON serializable form. The <class 'padre.visitors.parameter.Parameter'> type
        # is used to store the base values. This function changes the type to basic JSON
        # serializable data types.

        if dictionary is None:
            return

        for key in dictionary:
            if isinstance(dictionary[key], padre.visitors.parameter.Parameter):
                dictionary[key] = {'value': dictionary[key].value,
                                   'attributes': dictionary[key].attributes}

            elif isinstance(dictionary[key], dict):
                self.traverse_dict(dictionary[key])

        return dictionary

    def update_experiment_metadata_with_workflow(self):
        """
        This function updates the experiment's metadata with details of the different modules used in the pipeline and
        the corresponding version number of the modules.

        :return: None
        """
        import importlib

        modules = list()
        module_version_info = dict()

        estimators =  self._workflow._pipeline.named_steps
        # Iterate through the entire pipeline and find the unique modules
        for estimator in estimators:
            obj = estimators.get(estimator, None)

            # If the estimator has module attribute, get the name of the module
            if estimator is not None and hasattr(obj, "__module__"):
                # module name would be of the form sklearn.utils.
                # Split out only the first part from the module
                module_name = obj.__module__
                split_idx = module_name.find('.')
                # If it is a padre package, it may have its own package version, so keep the full path
                if module_name[:split_idx] != 'padre':
                    module_name = module_name[:split_idx]

                # Add the module name if it is not present
                if module_name not in modules:
                    modules.append(module_name)

        # Obtain the version information of all the modules present in the list
        for module in modules:
            module_ =  importlib.import_module(module)
            if hasattr(module_, "__version__"):
                module_version_info[module] =  module_.__version__

        self.metadata['versions'] = module_version_info
<|MERGE_RESOLUTION|>--- conflicted
+++ resolved
@@ -1090,17 +1090,12 @@
                 split_params = param.split(sep='.')
                 estimator = workflow._pipeline.named_steps.get(split_params[0])
 
-<<<<<<< HEAD
-                if estimator is not None:
-                    estimator.set_params(**{split_params[1]: element[idx]})
-=======
                 if estimator is None:
                     default_logger.warn(False, self,
                                         f"Estimator {split_params[0]} is not present in the pipeline")
                     break
 
                 estimator.set_params(**{split_params[1]: element[idx]})
->>>>>>> fd413730
 
             r = Run(self, workflow, **dict(self._metadata))
             r.do_splits()
