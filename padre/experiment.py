"""
Classes for managing experiments.

An experiment is represented by the `Experiment` class and the main entry point for using the module. A
The experiment class creates Runs, which are instantiations of the workflow over a dataset.
Every run conducts splits of the dataset, which maybe a trivial split (e.g. no splitting) and aggregates scores from
every split.

A core design principle is based on having one configuration, the does the setup and control of the experiment.
The worklfow itself is provide from the outside and needs to implement  a `fit` method and a `infer` method.
Future implementations might implement a joint `execution` method. The method is provided with a split object,
that contains the execution environment including logging facilities. so it can be seen as context.

Ideally, the following piece of code realises a workflow

.. code-block::python

   ex = Experiment(my_config_as_dict)

   @ex.fit
   def my_super_ml_trainer(_context):
      train(_context.train)
      _context.log(xy)

   ex.run()


todo: we can put a user specific context in the `my_config_dict` which can be then accessed through `_context`
"""
import itertools
import platform
# todo overthink the logger architecture. Maybe the storage should be handled with the exxperiment, and not within
# a particular logger class. so the Experiment could be used to access splits later on and to reproduce
# individual steps.
from time import time

import numpy as np

import padre.visitors.parameter
from padre.base import MetadataEntity, default_logger, result_logger
from padre.utils import _const
from padre.visitors.scikit import SciKitVisitor


####################################################################################################################
#  Module Private Functions and Classes
####################################################################################################################


def _sklearn_runner():
    pass


def _is_sklearn_pipeline(pipeline):
    """
    checks whether pipeline is a sklearn pipeline
    :param pipeline:
    :return:
    """
    # we do checks via strings, not isinstance in order to avoid a dependency on sklearn
    return type(pipeline).__name__ == 'Pipeline' and type(pipeline).__module__ == 'sklearn.pipeline'


class _timer_priorities(_const):
    """
    Constant class detailing the different priorites possible for a timer.
    """
    NO_LOGGING = 0
    HIGH_PRIORITY = 1
    MED_PRIORITY = 2
    LOW_PRIORITY = 3


class _timer_defaults(_const):
    """
    Constant class detailing the different default values for a timer.
    """
    DEFAULT_PRIORITY = 3
    DEFAULT_TIMER_DESCRIPTION = None
    DEFAULT_TIMER_NAME = 'default_timer'
    DEFAULT_TIME = 0.0


timer_priorities = _timer_priorities
timer_defaults = _timer_defaults


class TimeKeeper:
    """
    This class creates a dictionary of timers.
    It has a log timer function that would log each timer passed to it.
    If the timer name is already present in the dictionary, the timer is
    popped out and the execution time is calculated. Multiple timers can be kept
    track of this way.
    Priorities of the timers are also defined
    The timer is logged only if the priority of the timer is equal to or higher than the
    priority defined while initializing.
    Priorities Available.
    NO_LOGGING: None of the timers are logged.
    HIGH_PRIORITY: Only timers having high priority are logged.
    MED_PRIORITY: Only timers with medium or higher priority are logged.
    LOW_PRIORITY: All timers are logged.
    """

    def __init__(self, priority):
        """
        This initializes the TimeKeeper class.
        :param priority: The current logging priority
        """
        self._timers = dict()
        self._priority = priority

    def __del__(self):
        """
        This is the destructor function of the TimeKeeper class.
        The purpose of the destructor is to check whether any timers are left in the TimeKeeper class at
        the end of execution.
        :return: None
        """
        if len(self._timers) > 0:
            print("Error: The following Timers still present in the list")
            for key in self._timers:
                print(key)

    def log_timer(self, timer_name=timer_defaults.DEFAULT_TIMER_NAME,
                  priority=timer_defaults.DEFAULT_PRIORITY,
                  description=timer_defaults.DEFAULT_TIMER_DESCRIPTION):
        """

        :param timer_name: Name of the unique timer. If timer is already present,
        the timer would be popped out and duration recorded.
        :param priority: priority of the timer.
        :param description: The string description of what the timer measures.
        :return: Description of the the timer and its duration.
        """
        # If there is no timer by the name, add the timer to the dictionary
        # Else pop out the timer, and check whether the priority of the timer is
        # equal to or higher than the priority of the program.
        # If it is, then print the description and timer
        if self._timers.get(timer_name) is None:
            new_timer = TimerContents(priority=priority,
                                      description=description,
                                      curr_time=time())
            self._timers[timer_name] = new_timer

        else:
            old_timer = self._timers.pop(timer_name, None)
            if old_timer.get_timer_priority() <= self._priority:
                return old_timer.get_description(), time() - old_timer.get_time()

    def start_timer(self, timer_name=timer_defaults.DEFAULT_TIMER_NAME,
                    priority=timer_defaults.DEFAULT_PRIORITY,
                    description=timer_defaults.DEFAULT_TIMER_DESCRIPTION):
        """
        Starts a unique timer with the key as timer_name
        :param timer_name: Unique name of the timer
        :param priority: Priority of the timer
        :param description: Describes the purpose of the timer
        :return: None
        """
        if self._timers.get(timer_name) is None:
            new_timer = TimerContents(priority=priority,
                                      description=description,
                                      curr_time=time())
            self._timers[timer_name] = new_timer

    def stop_timer(self, timer_name):
        """
        Stops a timer and measures its duration
        :param timer_name:
        :return: Description of the timer and its duration
                 None if a timer with its unique name is not present
        """
        if timer_name is None:
            return None

        old_timer = self._timers.pop(timer_name, None)
        if old_timer.priority <= self._priority:
            return old_timer.description, time() - old_timer.time


class TimerContents:
    """
    This class contains the contents to be displayed and calculated,
    using the TimeKeeper Class.
    The class stores three values and there are three get attributes
    corresponding to each value. There is no set attribute and the values are
    initialized during object creation itself.
    """

    def __init__(self, priority=timer_defaults.DEFAULT_PRIORITY,
                 description=timer_defaults.DEFAULT_TIMER_DESCRIPTION,
                 curr_time=timer_defaults.DEFAULT_TIME):
        """
        The initialization of the Timer class. All the arguments are given default values
        which are present in timer_defaults.
        :param priority: The priority of the timer.
        :param description: The description of the timer.
        :param curr_time: The time to start logging.
        """
        self._timer_desc = description
        self._timer_priority = priority
        self._time = curr_time

    @property
    def description(self):
        return self._timer_desc

    @property
    def time(self):
        return self._time

    @property
    def priority(self):
        return self._timer_priority


# TODO: A better way of using the default timer
# A static object shared throughout the instances of _LoggerMixin
default_timer = TimeKeeper(timer_defaults.DEFAULT_PRIORITY)


class _LoggerMixin:
    """
    Mixin that provides function for logging and storing events in the backend.
    """

    _backend = None
    _stdout = False
    _events = {}

    def _padding(self, source):
        if isinstance(source, Split):
            return "\t\t"
        elif isinstance(source, Run):
            return "\t"
        else:
            return ""

    def log_start_experiment(self, experiment, append_runs:bool =False):
        if self.has_backend():
            self._backend.put_experiment(experiment, append_runs=append_runs)
        self.log_event(experiment, exp_events.start, phase=phases.experiment)

    def log_stop_experiment(self, experiment):
        self.log_event(experiment, exp_events.stop, phase=phases.experiment)
        default_logger.close_log_file()

    def log_start_run(self, run):
        if self.has_backend():
            self._backend.put_run(run.experiment, run)
        self.log_event(run, exp_events.start, phase=phases.run)

    def log_stop_run(self, run):
        self.log_event(run, exp_events.stop, phase=phases.run)

    def log_start_split(self, split):
        if self.has_backend():
            self._backend.put_split(split.run.experiment, split.run, split)
        self.log_event(split, exp_events.start, phase=phases.split)

    def log_stop_split(self, split):
        self.log_event(split, exp_events.stop, phase=phases.split)

    def log_event(self, source, kind=None, **parameters):
        # todo signature not yet fixed. might change. unclear as of now
        if kind == exp_events.start and source is not None:
            # self._events[source] = time()
            # Create a unique id for the timer.
            # Currently creating it by self._id + phase parameter
            # TODO: A better way for creating identifiers for each phase
            # TODO: Pass description of time too if needed
            timer_name = str(self._id)
            timer_description = ''
            phase = parameters.get('phase', None)
            if phase is not None:
                timer_name = timer_name + str(phase)

            timer_description = parameters.get('description', None)
            default_timer.start_timer(timer_name, timer_priorities.HIGH_PRIORITY, timer_description)
        elif kind == exp_events.stop and source is not None:
            # if source in self._events:
            # parameters["duration"] = time() - self._events[source]
            # Creation of unique identifier to get back the time duration
            timer_name = str(self._id)
            phase = parameters.get('phase', None)
            if phase is not None:
                timer_name = timer_name + str(phase)
            description, duration = default_timer.stop_timer(timer_name)
            if description is not None:
                parameters['description'] = description
            parameters['duration'] = duration

        if self._stdout:
            default_logger.log(source, "%s: %s" % (str(kind),
                                                   "\t".join([str(k) + "=" + str(v) for k, v in parameters.items()])),
                               self._padding(source))

    def log_score(self, source, **parameters):
        # todo signature not yet fixed. might change. unclear as of now
        if self._stdout:
            default_logger.log(source, "%s" % ("\t".join([str(k) + "=" + str(v) for k, v in parameters.items()]))
                               , self._padding(source))

    def log_stats(self, source, **parameters):
        # todo signature not yet fixed. might change. unclear as of now
        if self._stdout:
            default_logger.log(source, "%s" % ("\t".join([str(k) + "=" + str(v) for k, v in parameters.items()])),
                               self._padding(source))

    def log_result(self, source, **parameters):
        # todo signature not yet fixed. might change. unclear as of now
        if self._stdout:
            default_logger.log(source, "%s" % ("\t".join([str(k) + "=" + str(v) for k, v in parameters.items()])),
                               self._padding(source))

    def has_backend(self):
        return self._backend is not None

    @property
    def backend(self):
        return self._backend

    @property
    def stdout(self):
        return self._stdout

    @backend.setter
    def backend(self, backend):
        self._backend = backend


####################################################################################################################
#  API Functions
####################################################################################################################


####################################################################################################################
#  API Classes
####################################################################################################################
class _Phases(_const):
    experiment = "experiment"
    run = "run"
    split = "split"
    fitting = "fitting/training"
    validating = "validating"
    inferencing = "inferencing/testing"


"""
Enum for the different phases of an experiment
"""
phases = _Phases()


class _ExperimentEvents(_const):
    start = "start"
    stop = "stop"


"""
Enum for the different phases of an experiment
"""
exp_events = _ExperimentEvents()


class SKLearnWorkflow:
    """
    This class encapsulates an sklearn workflow which allows to run sklearn pipelines or a list of sklearn components,
    report the results according to the outcome via the experiment logger.

    A workflow is a single run of fitting, transformation and inference.
    It does not contain any information on the particular split or state of an experiment.
    Workflows are used for abstracting from the underlying machine learning framework.
    """

    def __init__(self, pipeline, step_wise=False):
        # check for final component to determine final results
        # if step wise is true, log intermediate results. Otherwise, log only final results.
        # distingusish between training and fitting in classification.
        self._pipeline = pipeline
        self._step_wise = step_wise

    def fit(self, ctx):
        # todo split as parameter just for logging is not very good design. Maybe builder pattern would be better?
        if self._step_wise:
            raise NotImplemented()
        else:
            # do logging here
            ctx.log_event(ctx, kind=exp_events.start, phase="sklearn." + phases.fitting)
            y = ctx.train_targets.reshape((len(ctx.train_targets),))
            self._pipeline.fit(ctx.train_features, y)
            ctx.log_event(ctx, kind=exp_events.stop, phase="sklearn." + phases.fitting)
            if self.is_scorer():
                ctx.log_event(ctx, kind=exp_events.start, phase="sklearn.scoring.trainset")
                score = self._pipeline.score(ctx.train_features, y)
                ctx.log_event(ctx, kind=exp_events.stop, phase="sklearn.scoring.trainset")
                ctx.log_score(ctx, keys=["training score"], values=[score])
                if ctx.has_valset():
                    y = ctx.val_targets.reshape((len(ctx.val_targets),))
                    ctx.log_event(ctx, kind=exp_events.start, phase="sklearn.scoring.valset")
                    score = self._pipeline.score(ctx.val_features, y)
                    ctx.log_event(ctx, kind=exp_events.stop, phase="sklearn.scoring.valset")
                    ctx.log_score(ctx, keys=["validation score"], values=[score])

    def infer(self, ctx, train_idx, test_idx):
        if self._step_wise:
            # step wise means going through every component individually and log their results / timing
            raise NotImplemented()
        else:
            # do logging here
            if ctx.has_testset() and self.is_inferencer():
                y = ctx.test_targets.reshape((len(ctx.test_targets),))
                # todo: check if we can estimate probabilities, scores or hard decisions
                # this also changes the result type to be written.
                # if possible, we will always write the "best" result type, i.e. which retains most information (
                # if
                y_predicted = np.asarray(self._pipeline.predict(ctx.test_features))
                results = {'predicted': y_predicted.tolist(),
                           'truth': y.tolist()}

                ctx.log_result(ctx, mode="probability", pred=y_predicted, truth=y,
                               probabilities=None, scores=None,
                               transforms=None, clustering=None)
                metrics = dict()
                metrics['dataset'] = ctx.dataset.name

                # Check if the final estimator has an attribute called probability and if it has check if it is True
                # SVC has such an attribute
                compute_probabilities = True
                if hasattr(self._pipeline.steps[-1][1], 'probability') and not self._pipeline.steps[-1][1].probability:
                    compute_probabilities = False

                # log the probabilities of the result too if the method is present
<<<<<<< HEAD
                if 'predict_proba' in dir(self._pipeline.steps[-1][1]) and compute_probabilities:
=======
                if 'predict_proba' in dir(self._pipeline.steps[-1][1]) and np.all(np.mod(y_predicted, 1) == 0):
>>>>>>> b8b6cba6
                    y_predicted_probabilities = self._pipeline.predict_proba(ctx.test_features)
                    ctx.log_result(ctx, mode="probabilities", pred=y_predicted,
                                   truth=y, probabilities=y_predicted_probabilities,
                                   scores=None, transforms=None, clustering=None)
                    results['probabilities'] = y_predicted_probabilities.tolist()
                    results['type'] = 'classification'
                    # Calculate the confusion matrix
                    confusion_matrix = self.compute_confusion_matrix(Predicted=y_predicted.tolist(),
                                                                     Truth=y.tolist())
                    metrics['confusion_matrix'] = confusion_matrix
                    metrics['type'] = 'classification'

                    classification_metrics = self.compute_classification_metrics(confusion_matrix)
                    metrics.update(classification_metrics)

                else:
                    metrics['type'] = 'regression'
                    metrics.update(self.compute_regression_metrics(predicted=y_predicted, truth=y))
                    results['type'] = 'regression'

                result_logger.log_metrics(metrics=metrics)
                if self.is_scorer():
                    score = self._pipeline.score(ctx.test_features, y, )
                    ctx.log_score(ctx, keys=["test score"], values=[score])

                results['dataset'] = ctx.dataset.name
                results['train_idx'] = train_idx
                results['test_idx'] = test_idx

                result_logger.log_result(results)

    def is_inferencer(self):
        return getattr(self._pipeline, "predict", None)

    def is_scorer(self):
        return getattr(self._pipeline, "score", None)

    def is_transformer(self):
        return getattr(self._pipeline, "transform", None)

    def configuration(self):
        return SciKitVisitor(self._pipeline)

    def compute_confusion_matrix(self, Predicted=None,
                                 Truth=None):
        """
        This function computes the confusion matrix of a classification result.
        This was done as a general purpose implementation of the confusion_matrix
        :param Predicted: The predicted values of the confusion matrix
        :param Truth: The truth values of the confusion matrix
        :return: The confusion matrix
        """
        import copy
        if Predicted is None or Truth is None or \
                len(Predicted) != len(Truth):
            return None

        # Get the number of labels from the predicted and truth set
        label_count = len(set(Predicted).union(set(Truth)))
        confusion_matrix = np.zeros(shape=(label_count, label_count), dtype=int)
        # If the labels given do not start from 0 and go up to the label_count - 1,
        # a mapping function has to be created to map the label to the corresponding indices
        if (min(Predicted) != 0 and min(Truth) != 0) or \
                (max(Truth) != label_count - 1 and max(Predicted) != label_count - 1):
            labels = list(set(Predicted).union(set(Truth)))
            for idx in range(0, len(Truth)):
                row_idx = int(labels.index(Truth[idx]))
                col_idx = int(labels.index(Predicted[idx]))
                confusion_matrix[row_idx][col_idx] += 1

        else:

            # Iterate through the array and update the confusion matrix
            for idx in range(0, len(Truth)):
                confusion_matrix[int(Truth[idx])][int(Predicted[idx])] += 1

        return copy.deepcopy(confusion_matrix.tolist())

    def compute_classification_metrics(self, confusion_matrix=None, option='macro'):
        """
        This function calculates the classification metrics like precision,
        recall, f-measure, accuracy etc
        TODO: Implement weighted sum of averaging metrics
        :param confusion_matrix: The confusion matrix of the classification
        :return: Classification metrics as a dictionary
        """
        import copy
        if confusion_matrix is None:
            return None

        classification_metrics = dict()
        precision = np.zeros(shape=(len(confusion_matrix)))
        recall = np.zeros(shape=(len(confusion_matrix)))
        f1_measure = np.zeros(shape=(len(confusion_matrix)))
        tp = 0
        column_sum = np.sum(confusion_matrix, axis=0)
        row_sum = np.sum(confusion_matrix, axis=1)
        for idx in range(0,len(confusion_matrix)):
            tp = tp + confusion_matrix[idx][idx]
            # Removes the 0/0 error
            precision[idx] = np.divide(confusion_matrix[idx][idx], column_sum[idx] + int(column_sum[idx] == 0))
            recall[idx] = np.divide(confusion_matrix[idx][idx], row_sum[idx] + int(row_sum[idx] == 0))
            if recall[idx] == 0 or precision[idx] == 0:
                f1_measure[idx] = 0
            else:
                f1_measure[idx] = 2 / (1.0/ recall[idx] + 1.0 / precision[idx])

        accuracy = tp / np.sum(confusion_matrix)
        if option == 'macro':
            classification_metrics['recall'] = float(np.mean(recall))
            classification_metrics['precision'] = float(np.mean(precision))
            classification_metrics['accuracy'] = accuracy
            classification_metrics['f1_score'] = float(np.mean(f1_measure))

        elif option == 'micro':
            classification_metrics['recall'] = accuracy
            classification_metrics['precision'] = accuracy
            classification_metrics['accuracy'] = accuracy
            classification_metrics['f1_score'] = accuracy

        else:
            classification_metrics['recall'] = recall.tolist()
            classification_metrics['precision'] = precision.tolist()
            classification_metrics['accuracy'] = accuracy
            classification_metrics['f1_score'] = f1_measure.tolist()

        return copy.deepcopy(classification_metrics)

    def compute_regression_metrics(self, predicted=None,
                                    truth=None):
        metrics_dict = dict()
        error = truth - predicted
        metrics_dict['mean_error'] = np.mean(error)
        metrics_dict['mean_absolute_error'] = np.mean(abs(error))
        metrics_dict['standard_deviation'] = np.std(error)
        metrics_dict['max_absolute_error'] = np.max(abs(error))
        metrics_dict['min_absolute_error'] = np.min(abs(error))
        return metrics_dict



class Splitter:
    """
    The splitter creates index arrays into the dataset for different splitting startegies. It provides an iterator
    over the different splits.

    Currently the following splitting strategies are supported:
     - random split (stratified / non-stratified). If no_shuffle is true, the order will not be changed.
     - cross validation (stratified / non-stratified)"
     - explicit - expects an explicit split given as parameter indices = (train_idx, val_idx, test_idx)
     - function - expects a function taking as input the dataset and performing the split.
     - none - there will be no splitting. only a training set will be provided

     Options:
     ========
     - strategy={"random"|"cv"|"explicit"|"none"/None} splitting strategy, default random
     - test_ratio=float[0:1]   ratio of test dataset, default 0.25
     - val_ratio=float[0:1]    ratio of the validation test (taken from the training set), default 0
     - n_folds=int             number of folds when selecting cv strategies, default 3. smaller than dataset size
     - random_seed=int         seed for the random generator or None if no seeding should be done
     - stratified={True|False|None} True, if splits should consider class stratification. If None, than stratification
                               is activated when there are targets (default). Otherwise, stratification strategies
                                is taking explicityly into account
     - no_shuffle={True|False} indicates, whether shuffling the data is allowed.
     - indices = [(train, validation, test)] a list of tuples with three index arrays in the dataset.
                               Every index array contains
                               the row index of the datapoints contained in the split
     - fn                      function of the form fn(dataset, **options) that returns a iterator over
                               (train, validation, test) tuples (the form is similar to the indices parameter) as split
    """

    def __init__(self, ds, **options):
        self._dataset = ds
        self._num_examples = ds.size[0]
        self._strategy = options.pop("strategy", "random")

        default_logger.error(self._strategy == "random" or self._strategy == "cv", self,
                             f"Unknown splitting strategy {self._strategy}. Only 'cv' or 'random' allowed")
        self._test_ratio = options.pop("test_ratio", 0.25)
        default_logger.warn(self._test_ratio is None or (0.0 <= self._test_ratio <= 1.0), self,
                            f"Wrong ratio of test set provided {self._test_ratio}. Continuing with default=0")
        self._val_ratio = options.pop("val_ratio", 0)
        default_logger.warn(self._val_ratio is None or (0.0 <= self._val_ratio <= 1.0), self,
                            f"Wrong ratio of evaluation set provided {self._val_ratio}. Continuing with default=0")

        self._n_folds = options.pop("n_folds", 3)
        default_logger.error(1 <= self._n_folds, self, f"Number of folds not positive {self._n_folds}")
        self._random_seed = options.pop("random_seed", None)
        self._no_shuffle = options.pop("no_shuffle", False)
        default_logger.warn(not (self._n_folds == 1 and self._strategy == "random" and self._no_shuffle), self,
                            f"Random test split will be always the same since shuffling is not permitted")
        default_logger.error(self._n_folds < self._dataset.size[0] or self._strategy != "cv", self,
                             f"There are more folds than examples: {self._n_folds}<{self._dataset.size[0]}")
        self._stratified = options.pop("stratified", None)
        self._indices = options.pop("indices", None)
        if self._strategy == "indices":
            default_logger.error(self._indices is not None, self,
                                 f"Splitting strategy {self._strategy} requires an "
                                 f"explicit split given by parameter 'indices'")
        if self._stratified is None:
            self._stratified = ds.targets() is not None
        else:
            if self._stratified and ds.targets() is None:
                default_logger.warn(False, self,
                                    f"Targets not provided in dataset {ds}. Can not do stratified splitting")
                self._stratified = False
        self._splitting_fn = options.pop("fn", None)
        if self._strategy == "function":
            default_logger.error(self._splitting_fn is not None, self,
                                 f"Splitting strategy {self._strategy} requires a function provided via paraneter 'fn'")

    def splits(self):
        """
        returns an generator function over all available splits. Every iterator returns a triple (train_idx, test_idx, eval_idx)
        where *_idx is an index array for getting the particular split of the training data set (e.g. dataset.data()[train_idx]
        provides the training slice part)
        :return: generator function
        """
        # first create index array and random state vector
        n = self._dataset.size[0]
        r = np.random.RandomState(self._random_seed)
        idx = np.arange(n)

        def splitting_iterator():
            # now apply splitting strategy
            # todo s: time aware cross validation, stratified splits,
            # Todo do sanity checks that indizes do not overlap
            if self._strategy is None:
                yield idx, None, None
            elif self._strategy == "explicit":
                for i in self._indices:
                    yield i
            elif self._strategy == "function":
                return self._splitting_fn
            elif self._strategy == "random":
                # for i in range(self._n_folds):
                if not self._no_shuffle:  # Reshuffle every "fold"
                    r.shuffle(idx)
                n_tr = int(n * (1.0 - self._test_ratio))
                train, test = idx[:n_tr], idx[n_tr:]
                if self._val_ratio > 0:  # create a validation set out of the test set
                    n_v = int(len(train) * self._val_ratio)
                    yield train[:n_v], test, train[n_v:]
                else:
                    yield train, test, None
            elif self._strategy == "cv":
                for i in range(self._n_folds):
                    n_te = i * int(n / self._n_folds)
                    if i == self._n_folds - 1:
                        upper = []
                        test = range(i * n_te, n)
                    else:
                        upper = list(range(-n + (i + 1) * n_te, 0, 1))
                        test = range(i * n_te, (i + 1) * n_te)
                    train, test = idx[list(range(i * n_te)) + upper], idx[test]
                    if self._val_ratio > 0:  # create a validation set out of the test set
                        n_v = int(len(train) * self._val_ratio)
                        yield train[:n_v], test, train[n_v:]
                    else:
                        yield train, test, None
            else:
                raise ValueError(f"Unknown splitting strategy {self._splitting_strategy}")

        return splitting_iterator()


class Split(MetadataEntity, _LoggerMixin):
    """
    A split is a single part of a run and the actual excution over parts of the dataset.
    According to the experiment setup the pipeline/workflow will be executed
    """

    def __init__(self, run, num, train_idx, val_idx, test_idx, **options):
        self._run = run
        self._num = num
        self._backend = run.backend
        self._stdout = run.stdout
        self._train_idx = train_idx
        self._val_idx = val_idx
        self._test_idx = test_idx
        self._keep_splits = options.pop("keep_splits", False)
        self._splits = []
        self._id = options.pop("split_id", None)
        super().__init__(self._id, **options)

    @property
    def number(self):
        return self._num

    @property
    def run(self):
        return self._run

    def execute(self):
        self.log_start_split(self)
        # log run start here.
        workflow = self._run.experiment.workflow
        self.log_event(self, exp_events.start, phase=phases.fitting)
        workflow.fit(self)
        self.log_event(self, exp_events.stop, phase=phases.fitting)
        if workflow.is_inferencer() and self.has_testset():
            self.log_event(self, exp_events.start, phase=phases.inferencing)
            workflow.infer(self, self.train_idx.tolist(), self.test_idx.tolist())
            self.log_event(self, exp_events.stop, phase=phases.inferencing)
        self.log_stop_split(self)

    def has_testset(self):
        return self._test_idx is not None and len(self._test_idx) > 0

    def has_valset(self):
        return self._val_idx is not None and len(self._val_idx) > 0

    def has_targets(self):
        return self.dataset.targets() is not None

    @property
    def train_idx(self):
        return self._train_idx

    @property
    def test_idx(self):
        return self._test_idx

    @property
    def val_idx(self):
        return self._val_idx

    @property
    def dataset(self):
        return self._run.experiment.dataset

    @property
    def train_features(self):
        return self.dataset.features()[self._train_idx]

    @property
    def test_features(self):
        if not self.has_testset():
            return None
        else:
            return self.dataset.features()[self._test_idx]

    @property
    def val_features(self):
        if not self.has_valset():
            return None
        else:
            return self.dataset.features()[self._val_idx]

    @property
    def train_targets(self):
        if not self.has_targets():
            return None
        else:
            return self.dataset.targets()[self._train_idx]

    @property
    def test_targets(self):
        if not self.has_testset() or not self.has_targets():
            return None
        else:
            return self.dataset.targets()[self._test_idx]

    @property
    def val_targets(self):
        if not self.has_valset() or not self.has_targets():
            return None
        else:
            return self.dataset.targets()[self._val_idx]

    @property
    def train_data(self):
        return self.dataset.data()[self._train_idx]

    @property
    def test_data(self):
        if not self.has_testset():
            return None
        else:
            return self.dataset.data()[self._test_idx]

    @property
    def val_data(self):
        if not self.has_valset():
            return None
        else:
            return self.dataset.data()[self._val_idx]

    def __str__(self):
        s = []
        if self.id is not None:
            s.append("id:" + str(self.id))
        if self.name is not None and self.name != self.id:
            s.append("name:" + str(self.name))
        if len(s) == 0:
            return str(super())
        else:
            return "Split<" + ";".join(s) + ">"


class Run(MetadataEntity, _LoggerMixin):
    """
    A run is a single instantiation of an experiment with a definitive set of parameters.
    According to the experiment setup the pipeline/workflow will be executed
    """

    def __init__(self, experiment, workflow, **options):
        self._experiment = experiment
        self._workflow = workflow
        self._backend = experiment.backend
        self._stdout = experiment.stdout
        self._keep_splits = options.pop("keep_splits", False)
        self._splits = []
        self._id = options.pop("run_id", None)
        super().__init__(self._id, **options)

    def do_splits(self):
        self.log_start_run(self)
        # instantiate the splitter here based on the splitting configuration in options
        splitting = Splitter(self._experiment.dataset, **self._metadata)
        for split, (train_idx, test_idx, val_idx) in enumerate(splitting.splits()):
            sp = Split(self, split, train_idx, val_idx, test_idx, **self._metadata)
            sp.execute()
            if self._keep_splits or self._backend is None:
                self._splits.append(sp)
        self.log_stop_run(self)

    @property
    def experiment(self):
        return self._experiment

    def __str__(self):
        s = []
        if self.id is not None:
            s.append("id:" + str(self.id))
        if self.name is not None and self.name != self.id:
            s.append("name:" + str(self.name))
        if len(s) == 0:
            return str(super())
        else:
            return "Run<" + ";".join(s) + ">"


class Experiment(MetadataEntity, _LoggerMixin):
    """
    Experiment class covering functionality for executing and evaluating machine learning experiments.
    It is determined by a pipeline which is evaluated over a dataset with several configuration.
    A run applies one configuration over the data, which can be splitted in several sub-runs on different dataset parts
    in order to get reliable statistical estimates.

    An experiment requires:
    1. a pipeline / workflow. A workflow implements `fit`, `infer` and `transform` methods, comparable to sklearn.
    Currently, we only support sklearn pipelines, which are wrapped by the SKLearnWorkflow
    <http://scikit-learn.org/stable/modules/generated/sklearn.pipeline.Pipeline.html>,
    i.e. a list of (name, class) tuples, where the class implements:
       - a `fit` function (parameters need to be defined)
       - a `infer` function in case of supervised prediction (parameters need to be defined)
       - a `transform`function in case of feature space transformers (parameters need to be defined)

    2. a dataset. An experiment is always tight to one dataset which is the main dataset for running the experiment.
       Future work should allow to include auxiliary resources, but currently we only support one dataset.
    3. metadata describing different aspects of the workflow.
      - the splitting strategy (see Splitter)
      - hyperparameter ranges
      - output control etc.

    4. a backend, which provides functionality for logging experiment progress.


    Experiment Metadata:
    ====================

    All metadata provided to the experiment will be stored along the experiment description. However, the following
    properties will gain special purpose for an experiment:
    - task - determines the task achieved by a experiment (e.g. classification, regression, metric learning etc.)
    - name - determines the name of an experiment
    - id - determines the repository id of an experiment (might be equal to the name, if the name is also the id)
    - description - determines the description of an experiment
    - domain - determines the application domain

    Parameters required:
    ===================
    The following parameters need to be set in the constructor or via annotations
    - dataset : padre.datasets.Dataset
    - workflow: either a padre.experiment.Workflow object or a SKLearn Pipeline
    - backend : backend where the logs, experiments etc. shoudl be written too

    Options supported:
    ==================
    - stdout={True|False} logs event messages to default_logger. Default = True
    - keep_splits={True|False} if true, all split data for every run is kept (including the model, split inidices and training data)
                               are kept in memory. If false, no split data is kept
    - keep_runs={True|False} if true, all rund data (i.e. scores) will be kept in memory. If false, no split run data is not kept
    - n_runs = int  number of runs to conduct. todo: needs to be extended with hyperparameter search

    TODO:
    - Queuing mode
    - Searching Hyperparameter Space

    """

    def __init__(self,
                 **options):
        self._dataset = options.pop("dataset", None)
        # we need to store the dataset_id in the metadata. otherwise, this information might be lost during storage
        options["dataset_id"] = self._dataset.id
        # todo workflow semantic not clear. Fit and infer is fine, but we need someting for transform
        workflow = options.pop("workflow", None)
        self._backend = options.pop("backend", None)
        self._stdout = options.get("stdout", True)
        self._keep_runs = options.get("keep_runs", False) or options.get("keep_splits", False)
        self._runs = []
        self._sk_learn_stepwise = options.get("sk_learn_stepwise", False)
        self._set_workflow(workflow)
        self._last_run = None
        super().__init__(options.pop("ex_id", None), **options)

        self._fill_sys_info()

    def _fill_sys_info(self):
        # TODO: Implement the gathering of system information as dynamic code
        # TODO: Remove hard coded strings.
        # This function collects all system related info in a dictionary
        sys_info = dict()
        sys_info["processor"] = platform.processor()
        sys_info["machine"] = platform.machine()
        sys_info["system"] = platform.system()
        sys_info["platform"] = platform.platform()
        sys_info["platform_version"] = platform.version()
        sys_info["node_name"] = platform.node()
        sys_info["python_version"] = platform.python_version()
        self._metadata["sys_info"] = sys_info

    def _set_workflow(self, w):
        if _is_sklearn_pipeline(w):
            self._workflow = SKLearnWorkflow(w, self._sk_learn_stepwise)
        else:
            self._workflow = w

    @property
    def dataset(self):
        return self._dataset

    @dataset.setter
    def dataset(self, ds):
        self._dataset = ds

    @property
    def backend(self):
        return self._backend

    @backend.setter
    def backend(self, b):
        self._backend = b

    @property
    def workflow(self):
        return self._workflow

    @workflow.setter
    def workflow(self, w):
        self._set_workflow(w)

    def configuration(self):
        return self._workflow.configuration()

    def hyperparameters(self):
        """
        returns the hyperparameters per pipeline element as dict from the extracted configruation
        :return:
        """
        # todo only list the hyperparameters and, if available, the potential value ranges
        # todo experiment.hyperparameters() should deliver a json serialisable object.
        # make it as close to the http implementation as possible
        params = dict()
        steps = self.configuration()[0]["steps"]
        # Params is a dictionary of hyper parameters where the key is the zero-indexed step number
        # The traverse_dict function traverses the dictionary in a recursive fashion and replaces
        # any instance of <class 'padre.visitors.parameter.Parameter'> type to a sub-dictionary of
        # value and attribute. This allows the dictionary to be JSON serializable
        for idx, step in enumerate(steps):
            params["".join(["Step_", str(idx)])] = self.traverse_dict(dict(step))
        return params

    def set_hyperparameters(self, hyperparameters):
        # todo placeholder as loading an experiment should include loading hyperparameters.
        # Howver, in sklearn, the hyperparameters are defined via the pipeline. As long as
        # we do not integrate a second framework, we do not need the mechanism
        pass

    @property
    def workflow(self):
        return self._workflow

    @property
    def dataset(self):
        return self._dataset

    def run(self, append_runs: bool = False):
        """
        runs the experiment
        :param append_runs: If true, the runs will be appended if the experiment exists already.
        Otherwise, the experiment will be deleted
        :return:
        """

        # Update metadata with version details of packages used in the workflow
        self.update_experiment_metadata_with_workflow()

        # todo allow split wise execution of the individual workflow steps. some kind of reproduction / debugging mode
        # which gives access to one split, the model of the split etc.
        # todo allow to append runs for experiments
        # register experiment through logger
        self.log_start_experiment(self, append_runs)

        # todo here we do the hyperparameter search, e.g. GridSearch. so there would be a loop over runs here.
        r = Run(self, self._workflow, **dict(self._metadata))
        r.do_splits()
        if self._keep_runs or self._backend is None:
            self._runs.append(r)
        self._last_run = r
        self.log_stop_experiment(self)

    def grid_search(self, parameters=None):
        """
        This function searches a grid of the parameter combinations given into the function
        :param parameters: A nested dictionary, where the outermost key is the estimator name and
        the second level key is the parameter name, and the value is a list of possible parameters
        :return: None
        """
        if parameters is None:
            self.run()
            return

        # Generate every possible combination of the provided hyper parameters.
        workflow = self._workflow
        master_list = []
        params_list = []

        # Update metadata with version details of packages used in the workflow
        self.update_experiment_metadata_with_workflow()

        self.log_start_experiment(self)
        for estimator in parameters:
            param_dict = parameters.get(estimator)
            for params in param_dict:
                master_list.append(param_dict.get(params))
                params_list.append(''.join([estimator, '.', params]))
        grid = itertools.product(*master_list)

        # For each tuple in the combination create a run
        for element in grid:
            # Get all the parameters to be used on set_param
            for param, idx in zip(params_list, range(0, len(params_list))):
                split_params = param.split(sep='.')
                estimator = workflow._pipeline.named_steps.get(split_params[0])

                if estimator is None:
                    default_logger.warn(False, self,
                                        f"Estimator {split_params[0]} is not present in the pipeline")
                    break

                estimator.set_params(**{split_params[1]: element[idx]})

            r = Run(self, workflow, **dict(self._metadata))
            r.do_splits()
            if self._keep_runs:
                self._runs.append(r)
            self._last_run = r
        self.log_stop_experiment(self)

    @property
    def runs(self):
        if self._runs is not None:
            return self._runs
        else:
            # load splits from backend.
            raise NotImplemented()

    @property
    def last_run(self):
        return self._last_run

    def __str__(self):
        s = []
        if self.id is not None:
            s.append("id:" + str(self.id))
        if self.name is not None and self.name != self.id:
            s.append("name:" + str(self.name))
        if len(s) == 0:
            return str(super())
        else:
            return "Experiment<" + ";".join(s) + ">"

    def traverse_dict(self, dictionary=None):
        """
        This function traverses a Nested dictionary structure such as the
        parameter dictionary obtained from hyperparameters()
        The aim of this function is to convert the param objects to
        JSON serializable form. The <class 'padre.visitors.parameter.Parameter'> type
        is used to store the base values. This function changes the type to basic JSON
        serializable data types.

        :param dictionary: The dictionary containing all the parameters of the pipeline

        :return: A JSON serializable object containing the parameter tree
        """

        if dictionary is None:
            return

        for key in dictionary:
            if isinstance(dictionary[key], padre.visitors.parameter.Parameter):
                dictionary[key] = {'value': dictionary[key].value,
                                   'attributes': dictionary[key].attributes}

            elif isinstance(dictionary[key], dict):
                self.traverse_dict(dictionary[key])

        return dictionary

    def update_experiment_metadata_with_workflow(self):
        """
        This function updates the experiment's metadata with details of the different modules used in the pipeline and
        the corresponding version number of the modules.

        :return: None
        """
        import importlib

        modules = list()
        module_version_info = dict()

        estimators =  self._workflow._pipeline.named_steps
        # Iterate through the entire pipeline and find the unique modules
        for estimator in estimators:
            obj = estimators.get(estimator, None)

            # If the estimator has module attribute, get the name of the module
            if estimator is not None and hasattr(obj, "__module__"):
                # module name would be of the form sklearn.utils.
                # Split out only the first part from the module
                module_name = obj.__module__
                split_idx = module_name.find('.')
<<<<<<< HEAD
                # If it is a padre package, it may have its own package version, so keep the full path
=======
>>>>>>> b8b6cba6
                if module_name[:split_idx] != 'padre':
                    module_name = module_name[:split_idx]

                # Add the module name if it is not present
                if module_name not in modules:
                    modules.append(module_name)

        # Obtain the version information of all the modules present in the list
        for module in modules:
            module_ =  importlib.import_module(module)
            if hasattr(module_, "__version__"):
                module_version_info[module] =  module_.__version__

        self.metadata['versions'] = module_version_info
<|MERGE_RESOLUTION|>--- conflicted
+++ resolved
@@ -432,11 +432,8 @@
                     compute_probabilities = False
 
                 # log the probabilities of the result too if the method is present
-<<<<<<< HEAD
-                if 'predict_proba' in dir(self._pipeline.steps[-1][1]) and compute_probabilities:
-=======
-                if 'predict_proba' in dir(self._pipeline.steps[-1][1]) and np.all(np.mod(y_predicted, 1) == 0):
->>>>>>> b8b6cba6
+                if 'predict_proba' in dir(self._pipeline.steps[-1][1]) and np.all(np.mod(y_predicted, 1) == 0) and \
+                        compute_probabilities:
                     y_predicted_probabilities = self._pipeline.predict_proba(ctx.test_features)
                     ctx.log_result(ctx, mode="probabilities", pred=y_predicted,
                                    truth=y, probabilities=y_predicted_probabilities,
@@ -1181,10 +1178,7 @@
                 # Split out only the first part from the module
                 module_name = obj.__module__
                 split_idx = module_name.find('.')
-<<<<<<< HEAD
                 # If it is a padre package, it may have its own package version, so keep the full path
-=======
->>>>>>> b8b6cba6
                 if module_name[:split_idx] != 'padre':
                     module_name = module_name[:split_idx]
 
