"""
This Class helps is creating experiments that can be run by the Experiment class.
The class also performs the necessary validations on the experiment parameters.
The class abstracts the acquisition methods of the datasets too. The main aim of the class is to wrap the experiments
and enable the execution of multiple experiment sequentially. It also enables the execution of a single experiment
on multiple datasets.
"""
import ast
import copy
import importlib
from padre.base import default_logger
from padre.ds_import import load_sklearn_toys
from padre.visitors.mappings import name_mappings
from padre.experiment import Experiment


class ExperimentCreator:
    # Initialization of the experiments dict.
    # This dictionary contains all the experiments to be executed.
    # All components of the experiment are contained in this dictionary.
    _experiments = dict()

    # The workflow components contain all the possible components of the workflow.
    # The key is an easy to remember string, and the value is the object of the component.
    # The object is deep copied to form the new component
    _workflow_components = dict()

    # This contains the all the classifiers for checking whether
    # classifiers are given continuous data
    _classifier_list = []

    # All parameters of estimators are to be listed here
    # as a list under the key of the estimator name
    # The parameters will be entered as a list to the key
    # based on the estimator name
    _parameters = dict()

    _param_value_dict = dict()

    _param_types_dict = dict()

    _estimator_alternate_names = dict()

    _param_type_mappings = {
                            u'integer':int,
                            u'float':float,
                            u'boolean':ast.literal_eval,
                           }

    # Mapping of the parameter names to the actual variable names
    _param_implementation = dict()

    # All the locally available datasets are mapped to this list.
    _local_dataset = []

    def __init__(self):
        """
        Initialization function of the helper class.
        This function currently manually initializes all values but it could be changed to
        reading the data from files at run time.
        """
        self._workflow_components = self.initialize_workflow_components()

        self._parameters, self._param_implementation, self._param_types_dict = self.initialize_estimator_parameters_implementation()

        self._local_dataset = self.initialize_dataset_names()

        self.populate_alternate_names()

    def typecast_variable(self, param, allowed_types):
        """
        Dynamically typecasts the param variable based on the allowed types provided
        :param param: parameter to be type cast
        :param allowed_types: types that the parameter can be typecast into
        :return: a value that has been typecast
        """

        if len(allowed_types) > 1:
            allowed_types[0] = allowed_types[0][1:]
            allowed_types[-1] = allowed_types[-1][:-1]

        val = None
        for curr_type in allowed_types:
            try:
                val = self._param_type_mappings.get(curr_type, None)(param)
                break
            except:
                continue

        return val

    def convert_param_string_to_dictionary(self, param):
        """
        Converts a string to equivalent parameters by dynamic type casting

        :param param: the string containing the parameter name and parameter values

        :return: a dictionary with the parameter name as key and parameter values as values
        TODO: Currently supports only integer, float, boolean. Need to expand and find a method for precedence of types
        """
        # String Format: principal component analysis.n_components:[4, 5, 6, 7, 10]
        param_dict = dict()
        estimator_param_dict = dict()
        # Separate each estimator and corresponding parameters
        estimator_params_list = (param.strip()).split(sep="|")
        for estimator_params in estimator_params_list:
            curr_params = dict()

            # Extract each estimator name and corresponding parameter list
            sep_idx = estimator_params.find('.')
            if sep_idx == -1:
                default_logger.warn(False, 'ExperimentCreator.set_param_values',
                                    'Missing separators.')
                continue

            estimator = estimator_params[:sep_idx]
            params = (estimator_params[sep_idx + 1:]).split(',')
            sep_idx = params[0].find(':')
            if sep_idx == -1:
                default_logger.warn(False, 'ExperimentCreator.set_param_values',
                                    'Missing separators.')
                continue

            param_name = params[0][:sep_idx].strip()
            params[0] = params[0][sep_idx + 1:].strip()
            sep_idx = params[0].find('[')
            if sep_idx == -1:
                default_logger.warn(False, 'ExperimentCreator.set_param_values',
                                    'Missing separators.')
                continue

            params[0] = params[0][sep_idx + 1:].strip()
            sep_idx = params[-1].find("]")
            if sep_idx == -1:
                default_logger.warn(False, 'ExperimentCreator.set_param_values',
                                    'Missing separators.')
                continue

            params[-1] = params[-1][:sep_idx].strip()
            # For each parameter convert to corresponding type
            # Parameters that cannot be converted are discarded
            converted_params = []
            for idx in range(0, len(params)):
                type_string = self._param_types_dict.get('.'.join([estimator, param_name]), None)
                if type_string is None:
                    continue

                possible_types = type_string.replace(" ", "").split(sep=',')
                val = self.typecast_variable(params[idx].strip(), possible_types)

                if val is not None:
                    converted_params.append(val)

            curr_params[param_name] = copy.deepcopy(list(converted_params))

            # if it is a new parameter for the estimator
            if param_dict.get(estimator, None) is None:
                param_dict[estimator] = copy.deepcopy(curr_params)

            else:
                params_dict = param_dict.get(estimator)
                params_dict.update(copy.deepcopy(curr_params))
                param_dict[estimator] = params_dict

        return param_dict

    def set_param_values(self, experiment_name=None, param=None):
        """
        This function sets the parameters for estimators in a single experiment

        :param experiment_name: The name of the experiment where the parameters need to be set
        :param param_dict: The estimator,parameter dictionary which specifies the parameters for the estimator

        :return: None
        """
        param_dict = None
        if param is None:
            default_logger.warn(False, 'ExperimentCreator.set_param_values',
                                'Missing parameter value')
            return None

        if isinstance(param, str):
            param_dict = self.convert_param_string_to_dictionary(param)

        elif isinstance(param, dict):
            param_dict = param


        if experiment_name is None:
            default_logger.warn(False, 'ExperimentCreator.set_param_values',
                                 'Missing experiment name when setting param values')
            return None

        if param_dict is None:
            default_logger.warn(False, 'ExperimentCreator.set_param_values', 'Missing dictionary argument')
            return None

        self._param_value_dict[experiment_name] = self.validate_parameters(param_dict)

    def get_param_values(self, experiment_name=None):
        """
        This function displays all the parameters stored for a single experiment

        :param experiment_name: The name of the experiment whose parameters are to be examined

        :return: A string containing the estimators.parameters:[values]
        """

        estimator_params = self._param_value_dict.get(experiment_name)
        if estimator_params is None:
            return 'Experiment does not have any parameters set yet.'

        param_string = ''
        for estimator in estimator_params:

            param_dict = estimator_params.get(estimator)
            for param_name in param_dict:
                param_string += (estimator + '.')
                param_string += (param_name + ':')
                param_string += ''.join(str(param_dict.get(param_name)))
                param_string += "|"

        return param_string[:-1]

    def set_parameters(self, estimator, estimator_name, param_val_dict):
        """
        This function sets the parameters of the estimators and classifiers created
        in the pipeline. The param_val_dict contains the name of the parameter and
        the value to be set for that parameter.
        The parameters are looked up from the parameters dictionary.

        :parameter estimator: The estimator whose parameters have to be modified.
        :parameter estimator_name: The name of the estimator to look up whether,
                                   the parameters are present in that estimator.
        :parameter param_val_dict: The dictionary containing the parameter names
                                   and their values.

        :return If successful, the modified estimator
                Else, None.
        """
        if estimator is None:
            default_logger.error(False, 'ExperimentCreator.set_parameters',
                                 ''.join([estimator_name + ' does not exist in the workflow']))
            return None
        available_params = self._parameters.get(estimator_name)
        for param in param_val_dict:
            if param not in available_params:
                default_logger.error(False, 'ExperimentCreator.set_parameters',
                                     ''.join([param + ' is not present for estimator ' + estimator_name]))
            else:
                actual_param_name = self._param_implementation.get('.'.join([estimator_name, param]))
                estimator.set_params(**{actual_param_name: param_val_dict.get(param)})

        return estimator

    def validate_parameters(self, param_value_dict):
        """
        The function validates the parameters for each estimator and returns the validated parameters.
        The parameter names are changed to the actual parameter variable names to be used within the experiment class

        :param param_value_dict: The parameters and their corresponding values

        :return: A dictionary of the validated parameters
        """
        validated_param_dict = dict()
        for estimator_name in param_value_dict:
            # Check whether the estimator is available
            if self._workflow_components.get(estimator_name) is not None:

                # Check whether the params are available for the estimator
                parameters = param_value_dict.get(estimator_name)
                estimator_params = dict()
                for param in parameters:
                    if param in self._parameters.get(estimator_name):
                        actual_param_name = self._param_implementation.get('.'.join([estimator_name, param]))
                        estimator_params[actual_param_name] = parameters.get(param)
                    else:
                        default_logger.warn(False, 'ExperimentCreator.validate_parameters',
                                            ''.join([param, ' not present in list for estimator:', estimator_name]))

                if len(estimator_params) > 0:
                    validated_param_dict[estimator_name] = copy.deepcopy(estimator_params)

            else:
                default_logger.warn(False, 'ExperimentCreator.validate_parameters',
                                    ''.join([estimator_name, ' not present in list']))

        if len(validated_param_dict) > 0:
            return validated_param_dict

        else:
            return None

    def validate_pipeline(self, pipeline):
        """
        This function checks whether each component in the pipeline has a fit and fit_transform attribute.
        The last estimator can be none and if it is not none, has to implement a fit attribute.

        :param pipeline: The pipeline of estimators to be creates

        :return: If successful True,
        """
        transformers = pipeline[:-1]
        estimator = pipeline[-1]

        for transformer in transformers:
            if (not (hasattr(transformer[1], "fit") or hasattr(transformer[1], "fit_transform")) or not
               hasattr(transformer[1], "transform")):
                default_logger.warn(False, 'ExperimentCreator.validate_pipeline',
                                     "All intermediate steps should implement fit "
                                     "and fit_transform or the transform function")
                return False

        if estimator is not None and not (hasattr(estimator[1], "fit")):
            default_logger.warn(False, 'ExperimentCreator.validate_pipeline',
                                 ''.join(["Estimator:" + estimator[0] + " does not have attribute fit"]))
            return False
        return True

    def create_test_pipeline(self, estimator_list, param_value_dict=None):
        """
        This function creates the pipeline for the experiment.
        The function looks up the name of the estimator passed and then, deep copies the estimator to the pipeline.

        :param estimator_list: A list of strings containing all estimators to be used
                               in the pipeline in exactly the order to be used
        :param param_value_dict: This contains the parameters for each of the estimators used
                                 The dict is a nested dictionary with the
                                 outer-most key being the estimator name
                                 The inner key is the parameter name

        :return: If successful, the Pipeline containing the estimators
                 Else, None
        """
        from sklearn.pipeline import Pipeline
        estimators = []
<<<<<<< HEAD
        if estimator_list is None:
            return None
=======

        # If the params dict is not none, check whether any alternate estimator names are given and convert the
        # alternate estimator names to actual estimator names
        if param_value_dict is not None:
            name_updated_params = self.convert_alternate_estimator_names(param_value_dict)
>>>>>>> fd413730

        for estimator_name in estimator_list:
            if self._workflow_components.get(estimator_name, None) is None and \
                    self._estimator_alternate_names.get(str(estimator_name).upper(), None) is None:
                default_logger.error(False, 'ExperimentCreator.create_test_pipleline',
                                     ''.join([estimator_name + ' not present in list']))
                return None

            actual_estimator_name = estimator_name
            if self._estimator_alternate_names.get(str(estimator_name).upper(), None) is not None:
                actual_estimator_name = self._estimator_alternate_names.get(str(estimator_name).upper())

            # Copy of the estimator because the estimator object is mutable
            estimator = self.get_estimator_object(actual_estimator_name)
            estimators.append((actual_estimator_name, estimator))
            if param_value_dict is not None and \
                    name_updated_params.get(actual_estimator_name) is not None:
                self.set_parameters(estimator, actual_estimator_name, name_updated_params.get(actual_estimator_name))

        # Check if the created estimators are valid
        if not self.validate_pipeline(estimators):
            return False

        return Pipeline(estimators)

    def get_estimator_object(self, estimator):
        """
        This function instantiates a estimator from the estimator name

        :param estimator: Name of the estimator

        :return: An object of the estimator
        """

        if estimator is None:
            return None

        path = self._workflow_components.get(estimator)
        split_idx = path.rfind('.')
        import_path = path[:split_idx]
        class_name = path[split_idx+1:]
        module = importlib.import_module(import_path)
        class_ = getattr(module, class_name)
        obj = class_()
        return copy.deepcopy(obj)

    def create_experiment(self, name, description,
                          dataset=None, workflow=None,
                          backend=None, params=None):
        """
        This function adds an experiment to the dictionary.

        :param name: Name of the experiment. It should be unique for this set of experiments
        :param description: The description of the experiment
        :param dataset: The dataset to be used for the experiment
        :param workflow: The scikit pipeline to be used for the experiment.
        :param backend: The backend of the experiment
        :param params: Parameters for the estimator, optional.

        :return: None
        """
        import numpy as np
        if name is None:
            default_logger.warn(False, 'ExperimentCreator.create_experiment',
                                'Experiment name is missing, a name will be generated by the system')

        if description is None or \
                workflow is None or backend is None or workflow is False:
            if description is None:
                default_logger.error(False, 'ExperimentCreator.create_experiment',
                                     ''.join(['Description is missing for experiment:', name]))
            if backend is None:
                default_logger.error(False, 'ExperimentCreator.get_local_dataset',
                                     ''.join(['Backend is missing for experiment:', name]))
            return None

        # If the name of the dataset is passed, the get the local dataset and replace it
        if isinstance(dataset, str):
            dataset = self.get_local_dataset(dataset)

        # Classifiers cannot work on continuous data and rejected as experiments.
        if dataset is not None and not np.all(np.mod(dataset.targets(), 1) == 0):
            for estimator in workflow.named_steps:
                if name_mappings.get(estimator).get('type', None) == 'Classification':
                    default_logger.warn(False, 'ExperimentCreator.create_experiment',
                                         ''.join(['Estimator ', estimator, ' cannot work on continuous data. '
                                                                           'Experiment ' + name + ' will be discarded.']))
                    return None

        # Experiment name should be unique
        if self._experiments.get(name, None) is None:
            data_dict = dict()
            data_dict['description'] = description
            data_dict['dataset'] = dataset
            data_dict['workflow'] = workflow
            data_dict['backend'] = backend
            self._experiments[name] = data_dict
            if params is not None:
                self._param_value_dict[name] = self.validate_parameters(params)
            default_logger.log('ExperimentCreator.create_experiment',
                               ''.join([name, ' created successfully!']))

        else:
            default_logger.error(False, 'ExperimentCreator.create_experiment', 'Error creating experiment')
            if self._experiments.get(name, None) is not None:
                default_logger.error(False, 'ExperimentCreator.create_experiment',
                                     ''.join(['Experiment name: ', name,
                                              ' already present. Experiment name should be unique']))

    def get_local_dataset(self, name=None):
        """
        This function returns the dataset from pypadre.
        This done by using the pre-defined names of the datasets defined in _local_dataset

        TODO: Datasets need to be loaded dynamically

        :param name: The name of the dataset

        :return: If successful, the dataset
                 Else, None
        """
        if name is None:
            default_logger.error(False, 'ExperimentCreator.get_local_dataset', 'Dataset name is empty')
            return None
        if name in self._local_dataset:
            return [i for i in load_sklearn_toys()][self._local_dataset.index(name)]
        else:
            default_logger.error(False, 'ExperimentCreator.get_local_dataset', name + ' Local Dataset not found')
            return None

    def get_dataset_names(self):
        """
        This function returns all the names of available datasets

        :return: A list of dataset names
        """
        return list(self._local_dataset)

    def get_estimators(self):
        """
        Gets all the available estimators

        :return: List of names of the estimators
        """
        return list(self._workflow_components.keys())

    def get_estimator_params(self, estimator_name):
        """
        Gets the parameters corresponding to an estimator

        :param estimator_name: Name of the estimator whose params are to be retrieved

        :return: List of parameters available to that estimator
        """
        return self._parameters.get(estimator_name, None)

    def initialize_workflow_components(self):
        """
        This function returns all the workflow components along with their object initialized with default parameters

        :return: A dictionary containing all the available estimators
        """
        components = dict()
        for estimator in name_mappings:
            components[estimator] = name_mappings.get(estimator).get('implementation').get('scikit-learn')

        return components

    def initialize_estimator_parameters_implementation(self):
        """
        The function returns the parameters corresponding to each estimator in use

        TODO: Write checks for library implementations

        :return: Dictionary containing estimator and the corresponding parameters with its implementation
        """

        estimator_params = dict()
        param_implementation_dict = dict()
        param_types_dict = dict()
        for estimator in name_mappings:
            param_list = []
            param_list_dict = name_mappings.get(estimator).get('hyper_parameters').get('model_parameters')
            for param in param_list_dict:
                param_list.append(param.get('name'))
                param_implementation_dict['.'.join([estimator, param.get('name')])] = \
                    param.get('scikit-learn').get('path')
                param_types_dict['.'.join([estimator, param.get('name')])] = \
                    param.get('kind_of_value')
            estimator_params[estimator] = copy.deepcopy(param_list)

        return estimator_params, copy.deepcopy(param_implementation_dict), copy.deepcopy(param_types_dict)

    def initialize_dataset_names(self):
        """
        The function returns all the datasets currently available to the user. It can be from the server and also the
        local datasets availabe

        TODO: Dynamically populate the list of datasets

        :return: List of names of available datasets
        """
        dataset_names = ['Boston_House_Prices',
                         'Breast_Cancer',
                         'Diabetes',
                         'Digits',
                         'Iris',
                         'Linnerrud']

        return dataset_names

    def execute_experiments(self):
        """
        This function runs all the created experiments from the experiment dictionary

        :return: None
        """
        import pprint
        if self._experiments is None:
            return

        for experiment in self._experiments:
            dataset = self._experiments.get(experiment).get('dataset', None)
            if dataset is None:
                default_logger.warn(False, 'Experiment_creator.execute_experiments',
                                    'Dataset is not present for the experiment. Experiment ' + experiment + 'is ignored.')
                continue
                #default_logger.error(False, 'Experiment_creator.create_experiment',
                                     #''.join(['Dataset is missing for experiment:', experiment]))

            ex = Experiment(name=experiment,
                            description=self._experiments.get(experiment).get('description'),
                            dataset=dataset,
                            workflow=self._experiments.get(experiment).get('workflow', None),
                            backend=self._experiments.get(experiment).get('backend', None),
                            strategy=self._experiments.get(experiment).get('strategy', 'random'))

            conf = ex.configuration()  # configuration, which has been automatically extracted from the pipeline
            pprint.pprint(ex.hyperparameters())  # get and print hyperparameters
            ex.grid_search(parameters=self._param_value_dict.get(experiment))

    def do_experiments(self, experiment_datasets=None):
        """
        This function runs the same experiment over multiple datasets

        :param experiment_datasets: A dictionary containing the datasets to be run for each experiment

        :return: None
        """

        import pprint
        import numpy as np

        if experiment_datasets is None:
            return None

        for experiment in experiment_datasets:

            # If such an experiment does not exist, discard
            if self._experiments.get(experiment, None) is None:
                continue

            datasets = experiment_datasets.get(experiment, None)
            # If the dataset does not exist, discard
            if datasets is None:
                continue

            for dataset in datasets:
                flag = True
                desc = ''.join([self._experiments.get(experiment).get('description'), 'with dataset ', dataset])
                data = self.get_local_dataset(dataset)

                if data is None:
                    continue

                # Classifiers cannot work on continuous data and rejected as experiments.
                if not np.all(np.mod(data.targets(), 1) == 0):
                    workflow = self._experiments.get(experiment).get('workflow', None)
                    for estimator in workflow.named_steps:
                        if name_mappings.get(estimator).get('type', None) == 'Classification':
                            flag = False
                            default_logger.warn(False, 'ExperimentCreator.do_experiments',
                                                 ''.join(['Estimator ', estimator, ' cannot work on continuous data.'
                                                                                   'This dataset will be disregarded']))

                # If a classification estimator tries to work on continous data disregard it
                if not flag:
                    continue

                message = 'Executing experiment ' + experiment + ' for dataset' + dataset
                default_logger.log('ExperimentCreator.do_experiments', message)

                ex = Experiment(name=''.join([experiment, '(', dataset, ')']),
                                description=desc,
                                dataset=data,
                                workflow=self._experiments.get(experiment).get('workflow', None),
                                backend=self._experiments.get(experiment).get('backend', None),
                                strategy=self._experiments.get(experiment).get('strategy', 'random'))
                conf = ex.configuration()  # configuration, which has been automatically extracted from the pipeline

                pprint.pprint(ex.hyperparameters())  # get and print hyperparameters
                ex.grid_search(parameters=self._param_value_dict.get(experiment))

<<<<<<< HEAD
    def parse_config_file(self, filename):
        """
        The function parses a JSON file which contains the necessary parameters for creating experiments

        :param filename: Path of the JSON file

        :return: True if successfully parsed
                 False if file does not exist
        """

        import os
        import json
        from padre.app import pypadre

        if not (os.path.exists(filename)):
            return False

        # Load the experiments structure from the file
        with open(filename, 'r') as f:
            experiments = json.loads(f.read())

        for experiment in experiments:
            # Iterate and obtain the parameters of all the experiments
            exp_params = experiments.get(experiment)
            if exp_params is None:
                continue

            name = exp_params.get('name', None)
            description = exp_params.get('description', None)
            pipeline = exp_params.get('workflow', None)
            dataset = exp_params.get('dataset', None)
            backend = exp_params.get('backend', 'default')
            params = exp_params.get('params', None)

            if backend == 'default':
                backend = pypadre.file_repository.experiments

            # Create the pipeline and if it is not possible move to next experiment
            workflow = self.create_test_pipeline(pipeline)
            if workflow is None:
                default_logger.warn(False, 'ExperimentCreator.parse_config_file',
                                    'Workflow  based workflow was not created')
                continue

            self.create_experiment(name=name, description=description,workflow=workflow, dataset=dataset,
                                   backend=backend, params=params)

        return True

=======
    def populate_alternate_names(self):
        """
        This function populates the alternate names of estimators from name_mappings

        :return: None
        """

        for estimator in name_mappings:
            estimator_params = name_mappings.get(estimator)

            other_names = estimator_params.get('other_names', None)

            for name in other_names:
                self._estimator_alternate_names[str(name).upper()] = estimator

    def convert_alternate_estimator_names(self, params_dict):
        """
        This function converts the alternate parameter names to actual parameter names to pass to the experiment class

        :param params_dict: A dictionary containing the parameters of the estimator

        :return: A dictionary containing the parameter with the key as the actual estimator name
        """

        modified_params_dict = dict()

        for estimator_name in params_dict:

            curr_params = params_dict.get(estimator_name)

            if self._workflow_components.get(estimator_name, None) is not None:
                modified_params_dict[estimator_name] = copy.deepcopy(curr_params)

            # User has used an alternate name of the estimator
            elif self._workflow_components.get(estimator_name, None) is None and \
                    self._estimator_alternate_names.get(str(estimator_name).upper(), None) is not None:

                actual_estimator_name = self._estimator_alternate_names.get(str(estimator_name).upper(), None)
                modified_params_dict[actual_estimator_name] = copy.deepcopy(curr_params)

        return copy.deepcopy(modified_params_dict)
>>>>>>> fd413730


    @property
    def experiments(self):
        return self._experiments

    @property
    def experiment_names(self):
        return list(self._experiments.keys())

    @property
    def components(self):
        return list(self._workflow_components.keys())<|MERGE_RESOLUTION|>--- conflicted
+++ resolved
@@ -334,16 +334,15 @@
         """
         from sklearn.pipeline import Pipeline
         estimators = []
-<<<<<<< HEAD
+
+
         if estimator_list is None:
             return None
-=======
 
         # If the params dict is not none, check whether any alternate estimator names are given and convert the
         # alternate estimator names to actual estimator names
         if param_value_dict is not None:
             name_updated_params = self.convert_alternate_estimator_names(param_value_dict)
->>>>>>> fd413730
 
         for estimator_name in estimator_list:
             if self._workflow_components.get(estimator_name, None) is None and \
@@ -647,7 +646,48 @@
                 pprint.pprint(ex.hyperparameters())  # get and print hyperparameters
                 ex.grid_search(parameters=self._param_value_dict.get(experiment))
 
-<<<<<<< HEAD
+    def populate_alternate_names(self):
+        """
+        This function populates the alternate names of estimators from name_mappings
+
+        :return: None
+        """
+
+        for estimator in name_mappings:
+            estimator_params = name_mappings.get(estimator)
+
+            other_names = estimator_params.get('other_names', None)
+
+            for name in other_names:
+                self._estimator_alternate_names[str(name).upper()] = estimator
+
+    def convert_alternate_estimator_names(self, params_dict):
+        """
+        This function converts the alternate parameter names to actual parameter names to pass to the experiment class
+
+        :param params_dict: A dictionary containing the parameters of the estimator
+
+        :return: A dictionary containing the parameter with the key as the actual estimator name
+        """
+
+        modified_params_dict = dict()
+
+        for estimator_name in params_dict:
+
+            curr_params = params_dict.get(estimator_name)
+
+            if self._workflow_components.get(estimator_name, None) is not None:
+                modified_params_dict[estimator_name] = copy.deepcopy(curr_params)
+
+            # User has used an alternate name of the estimator
+            elif self._workflow_components.get(estimator_name, None) is None and \
+                    self._estimator_alternate_names.get(str(estimator_name).upper(), None) is not None:
+
+                actual_estimator_name = self._estimator_alternate_names.get(str(estimator_name).upper(), None)
+                modified_params_dict[actual_estimator_name] = copy.deepcopy(curr_params)
+
+        return copy.deepcopy(modified_params_dict)
+
     def parse_config_file(self, filename):
         """
         The function parses a JSON file which contains the necessary parameters for creating experiments
@@ -697,51 +737,6 @@
 
         return True
 
-=======
-    def populate_alternate_names(self):
-        """
-        This function populates the alternate names of estimators from name_mappings
-
-        :return: None
-        """
-
-        for estimator in name_mappings:
-            estimator_params = name_mappings.get(estimator)
-
-            other_names = estimator_params.get('other_names', None)
-
-            for name in other_names:
-                self._estimator_alternate_names[str(name).upper()] = estimator
-
-    def convert_alternate_estimator_names(self, params_dict):
-        """
-        This function converts the alternate parameter names to actual parameter names to pass to the experiment class
-
-        :param params_dict: A dictionary containing the parameters of the estimator
-
-        :return: A dictionary containing the parameter with the key as the actual estimator name
-        """
-
-        modified_params_dict = dict()
-
-        for estimator_name in params_dict:
-
-            curr_params = params_dict.get(estimator_name)
-
-            if self._workflow_components.get(estimator_name, None) is not None:
-                modified_params_dict[estimator_name] = copy.deepcopy(curr_params)
-
-            # User has used an alternate name of the estimator
-            elif self._workflow_components.get(estimator_name, None) is None and \
-                    self._estimator_alternate_names.get(str(estimator_name).upper(), None) is not None:
-
-                actual_estimator_name = self._estimator_alternate_names.get(str(estimator_name).upper(), None)
-                modified_params_dict[actual_estimator_name] = copy.deepcopy(curr_params)
-
-        return copy.deepcopy(modified_params_dict)
->>>>>>> fd413730
-
-
     @property
     def experiments(self):
         return self._experiments
