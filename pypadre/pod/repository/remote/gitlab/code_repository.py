--- conflicted
+++ resolved
@@ -48,53 +48,7 @@
         self._group = self.get_group(name=NAME)
 
     def _get_by_dir(self, directory):
-<<<<<<< HEAD
-        path = glob.glob(os.path.join(self._replace_placeholders_with_wildcard(self.root_dir), directory))[0]
-
-        metadata = self.get_file(path, META_FILE)
-
-        identifier_type = metadata.get(CodeMixin.REPOSITORY_TYPE)
-        identifier_data = metadata.get(CodeMixin.IDENTIFIER)
-
-        identifier = None
-        if identifier_type == CodeIdentifier._RepositoryType.pip:
-            version = identifier_data.get(PipIdentifier.VERSION)
-            pip_package = identifier_data.get(PipIdentifier.PIP_PACKAGE)
-            identifier = PipIdentifier(version=version, pip_package=pip_package)
-
-        if identifier_type == CodeIdentifier._RepositoryType.git:
-            path = identifier_data.get(GitIdentifier.PATH)
-            git_hash = identifier_data.get(GitIdentifier.GIT_HASH)
-            identifier = GitIdentifier(path=path, git_hash=git_hash)
-
-        if identifier is None:
-            raise ValueError(
-                "Identifier is not present in the meta information of code object in directory " + directory)
-
-        if metadata.get(CodeMixin.CODE_TYPE) == str(CodeMixin._CodeType.function):
-            fn_dir = glob.glob(os.path.join(self._replace_placeholders_with_wildcard(self.root_dir),
-                                            os.path.abspath(os.path.join(directory, '..', 'function'))))[0]
-            fn = self.get_file(fn_dir, CODE_FILE)
-            code = Function(fn=fn, metadata=metadata, identifier=identifier)
-
-        elif metadata.get(CodeMixin.CODE_TYPE) == str(CodeMixin._CodeType.package):
-            code = PythonPackage(metadata=metadata, package=metadata.get(PythonPackage.PACKAGE),
-                                 variable=metadata.get(PythonPackage.VARIABLE), identifier=identifier)
-
-        elif metadata.get(CodeMixin.CODE_TYPE) == str(CodeMixin._CodeType.python_file):
-            code = PythonFile(metadata=metadata,
-                              package=metadata.get(PythonFile.PACKAGE), variable=metadata.get(PythonFile.VARIABLE),
-                              identifier=identifier)
-
-        elif metadata.get(CodeMixin.CODE_TYPE) == str(CodeMixin._CodeType.file):
-            code = GenericCall(metadata=metadata, cmd=metadata.get(GenericCall.CMD), identifier=identifier)
-        else:
-            raise NotImplementedError(metadata.get(CodeMixin.CODE_TYPE) + " couldn't load from type.")
-
-        return code
-=======
         return self._file_backend._get_by_dir(directory)
->>>>>>> 6773e2af
 
     def _get_by_repo(self, repo, path=''):
         # TODO rework
