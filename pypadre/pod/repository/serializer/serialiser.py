import json
import pickle
<<<<<<< HEAD
import yaml
=======
import dill

>>>>>>> b31cb8ee
import msgpack_numpy as mn

# TODO : we should support faster / more sophisticated / cross-plattform serialisation. for example using pyarrow
# TODO: write PickleSerialiser Test
from pypadre.pod.repository.serializer.i_serializer import Serializer


class PickleSerializer(Serializer):
    """
    Serialiser using pythons pickle.
    """

    @staticmethod
    def serialise(obj):
        """
        serializes the object and returns a byte object
        :param obj: object to serialise
        :return: byte object (TODO: Specify more precise)
        """
        return pickle.dumps(obj)

    @staticmethod
    def deserialize(buffer):
        """
        Deserialize a object
        :param buffer:
        :return:
        """
        return pickle.loads(buffer)


class DillSerializer(Serializer):
    """
    Serialiser using pythons pickle.
    """

    @staticmethod
    def serialise(obj):
        """
        serializes the object and returns a byte object
        :param obj: object to serialise
        :return: byte object (TODO: Specify more precise)
        """
        return dill.dumps(obj)

    @staticmethod
    def deserialize(buffer):
        """
        Deserialize a object
        :param buffer:
        :return:
        """
        return dill.loads(buffer)


class JSonSerializer(Serializer):

    @staticmethod
    def serialise(obj):
        return json.dumps(obj)

    @staticmethod
    def deserialize(buffer):
        return json.loads(buffer)

class YamlSerializer(Serializer):

    @staticmethod
    def serialise(obj):
        return yaml.dump(obj)

    @staticmethod
    def deserialize(buffer):
        return yaml.load(buffer)


class MsgPack(Serializer):

    @staticmethod
    def serialise(obj):
        return mn.dumps(obj)

    @staticmethod
    def deserialize(buffer):
        return mn.loads(buffer)<|MERGE_RESOLUTION|>--- conflicted
+++ resolved
@@ -1,11 +1,8 @@
 import json
 import pickle
-<<<<<<< HEAD
-import yaml
-=======
 import dill
 
->>>>>>> b31cb8ee
+import yaml
 import msgpack_numpy as mn
 
 # TODO : we should support faster / more sophisticated / cross-plattform serialisation. for example using pyarrow
