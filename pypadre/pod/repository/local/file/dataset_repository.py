--- conflicted
+++ resolved
@@ -64,11 +64,7 @@
         if search is not None and "name" in search:
             # Shortcut because we know name is the folder name. We don't have to search in metadata.json
             name = search.pop("name")
-<<<<<<< HEAD
             search[self.FOLDER_SEARCH] = re.escape(name)
-        return super().list(search, offset, size)
-=======
-            search['folder'] = re.escape(name)
         return super().list(search, offset, size)
 
     def put_visualization(self, visualization, *args, **kwargs):
@@ -84,5 +80,4 @@
         file_name = kwargs.pop("file_name", None)
         if file_name is None:
             file_name = "visualization.json"
-        self.write_file(kwargs.pop("base_path"), File(file_name, JSonSerializer), visualization)
->>>>>>> 8a5c5987
+        self.write_file(kwargs.pop("base_path"), File(file_name, JSonSerializer), visualization)