--- conflicted
+++ resolved
@@ -169,7 +169,6 @@
                                                          strategy="random", project=project)
 
         codehash = 'abdauoasg45qyh34t'
-<<<<<<< HEAD
         execution = self.app.executions.service.create(experiment, codehash=codehash, command=None, append_runs=True,
                                                        parameters=None,
                                                        preparameters=None, single_run=True,
@@ -178,14 +177,6 @@
         run = self.app.runs.service.create(execution=execution, pipeline=execution.experiment.pipeline, keep_splits=True)
         split = self.app.splits.service.create(run=run, num=0, train_idx=list(range(1, 1000 + 1)), val_idx=None,
                       test_idx=list(range(1000, 1100 + 1)), keep_splits=True)
-=======
-        execution = Execution(experiment, codehash=codehash, command=None, append_runs=True, parameters=None,
-                              preparameters=None, single_run=True,
-                              single_transformation=True)
-
-        run = Run(execution=execution, workflow=execution.experiment.pipeline, keep_splits=True)
-        split = Split(run=run, num=0, train_idx=list(range(1, 1000+1)), val_idx=None, test_idx=list(range(1000, 1100+1)), keep_splits=True)
->>>>>>> af3bc1cc
         self.app.splits.put(split)
 
     def test_full_stack(self):
