import os
import re
import shutil
from abc import abstractmethod, ABCMeta

from pypadre.backend.interfaces.backend.generic.i_searchable import ISearchable
from pypadre.backend.interfaces.backend.generic.i_storeable import IStoreable
from pypadre.backend.interfaces.backend.i_backend import IBackend
from pypadre.base import ChildEntity
from pypadre.util.file_util import get_path


class File:
    def __init__(self, name, serializer, binary=False):
        self._name = name
        self._serializer = serializer

    @property
    def name(self):
        """
        Files have a name in the directory structure
        :return: Name
        """
        return self._name

    @property
    def serializer(self):
        """
        A file defines its serializer for peristing purposes.
        :return: The serializer to use
        """
        return self._serializer


class FileBackend(ChildEntity, IBackend, ISearchable, IStoreable):
    """ This is the abstract class implementation of a backend storing its information onto the disk in a file
    structure"""
    __metaclass__ = ABCMeta

    @abstractmethod
    def __init__(self, parent, name=None, **kwargs):
        super().__init__(parent=parent)
        self.root_dir = os.path.join(self._parent.root_dir, name)

    def get(self, uid):
        """
        Gets the object via uid. This might have to scan the metadatas on the local file system.
        :param uid: uid to search for
        :return:
        """
        return self.get_by_dir(self.find_dir_by_id(uid))

    def list(self, search, offset=0, size=100):
        """
        List all objects in the repository
        :param offset:
        :param size:
        :param search: search object. You can pass key value pairs to search for.
        """
        folder = ""
        if 'folder' in search:
            folder = search.get('folder')
        dirs = self.find_dirs(folder)
        return self.filter([self.get_by_dir(d) for d in dirs], search)

    def delete_by_id(self, uid):
        """
        Delete an object by id. This will call get to find the object to delete.
        :param uid: uid of the object to delete
        :return:
        """
        self.delete(self.get(uid))

    def delete(self, obj):
        """
        Delete an given object. This removes the file in the filesystem.
        :param obj: Object to delete
        :return:
        """
        self.delete_dir(self.to_folder_name(obj))

    def put(self, obj, *args):
        """

        :param obj:
        :param args:
        :return:
        """
        allow_overwrite = True if len(args) == 0 else args[0]
        append_data = False if len(args) <= 1 else args[1]

        directory = self.get_dir(self.to_folder_name(obj))

        # If the path exists and data should be appended to the existing folder, do nothing
        if os.path.exists(directory) and append_data:
            return

        elif os.path.exists(directory) and not allow_overwrite:
            raise ValueError("Object path %s already exists." +
                             "Overwriting not explicitly allowed. Set allow_overwrite=True".format(obj))
        else:
            if os.path.exists(directory):
                shutil.rmtree(directory)
            os.makedirs(directory)

    @abstractmethod
    def to_folder_name(self, obj):
        """
        This function will get a folder name to a given object.
        :param obj: Object to store in a folder
        :return: Name of the folder
        """
        return obj.id

    @abstractmethod
    def get_by_dir(self, directory):
        """
        Gets an object for a given directory.
        :param directory: Directory to load the object from
        :return: Object which should be deserialized
        """
        pass

    def find_dir_by_id(self, uid):
        """
        Find a dir by searching for the corresponding id of the object.
        :param uid: Id to search for
        :return: Directory of the object
        """
        # TODO: Change the hardcoded 'id' to a key value to be searched
        dirs = self.get_dirs_by_search({'id': uid})
        return dirs.pop() if len(dirs) > 0 else []

    def has_dir(self, folder_name):
        """
        Checks if a directory with given folder name exists in the current root dir.
        :param folder_name: Name of the folder to check for
        :return: true if the directory exists
        """
        return os.path.exists(self.get_dir(folder_name))

    def get_dirs_by_search(self, search):
        """
        Get a list of directories depending on a search object.
        :param search: The search object
        :return: List of directories validated for the search
        """
        return [self.get_dir(self.to_folder_name(o)) for o in self.list(search)]

    def get_dir(self, folder_name):
        """
        Get the directory with given folder name.
        :param folder_name: Folder name
        :return: Directory (path)
        """
        return get_path(self.root_dir, str(folder_name), create=False)

    def make_dir(self, folder_name):
        """
        Get the directory with given folder name.
        :param folder_name: Folder name
        :return: Directory (path)
        """
        return get_path(self.root_dir, str(folder_name), create=True)

    def find_dirs(self, matcher, strip_postfix=""):
        # TODO postfix stripping?
        import glob
        files = self.get_all_objects_in_root_path()
        #files = [f for f in os.listdir(self.root_dir) if f.endswith(strip_postfix)]


        if matcher is not None:
            rid = re.compile(matcher)
            files = [f for f in files if rid.match(f)]

        if len(strip_postfix) == 0:
            return files
        else:
            return [file[:-1 * len(strip_postfix)] for file in files
                    if file is not None and len(file) >= len(strip_postfix)]

    def delete_dir(self, folder_name):
        """
        :param folder_name: the folder name of the object to delete
        :return:
        """
        if self.has_dir(folder_name):
            shutil.rmtree(self.get_dir(folder_name))

    def get_file(self, dir, file: File):
        """
        Get a file in a directory by using a serializer name combination defined in a File object.
        :param dir: Location of the repo
        :param file: File object
        :return: Loaded file
        """
        return self.get_file_fn(dir, file)()

    def has_file(self, dir, file: File):
        """
        Check if a file in a directory by using a serializer name combination defined in a File object exists.
        :param dir: Location of the repo
        :param file: File object
        :return: true if file exists
        """
        return os.path.exists(os.path.join(dir, file.name))

    def get_file_fn(self, dir, file: File):
        """
        Method to get a lazy loading function for the file.
        :param dir: Location of the repo
        :param file: File object
        :return: Function to load the file data
        """
        def __load_data():
            if not os.path.exists(os.path.join(dir, file.name)):
                # TODO Raise exception
                return None
            with open(os.path.join(dir, file.name), 'rb') as f:
                data = file.serializer.deserialize(f.read())
            return data
        return __load_data

    def write_file(self, dir, file: File, target, mode="w"):
        """
        Write given file object into directory with given name and serializer
        :param dir: directory
        :param file: file object containing name and serializer
        :param target: target to serialize
        :param mode: The mode to use when writing to disk
        :return:
        """
        with open(os.path.join(dir, file.name), mode) as f:
            f.write(file.serializer.serialise(target))

    def to_directory(self, obj):
        """
        Returns the path of the object
        :param obj:
        :return:
        """
        return self.replace_placeholder(obj, self.get_dir(self.to_folder_name(obj)))

    @staticmethod
    @abstractmethod
    def _placeholder():
        """
        # Every file backend should define a placeholder to represent an object id in a root directory template.
        :return: Placeholder for the path string
        """
        pass

    @staticmethod
    @abstractmethod
    def _get_parent_of(obj):
        """
        The backend also implements logic to retrieve a parent of the object which should be used in the backend.
        Given for example a run the backend should be able to get an experiment. :param obj: :return:
        """
        pass

    def replace_placeholder(self, obj, path):
        # If a placeholder is present it should be replaced
        if not hasattr(self, '_placeholder'):
            return path

        if self._placeholder() is not None and self._placeholder() in path:
            if hasattr(self.parent, 'replace_placeholder'):
                return self.parent.replace_placeholder(self._get_parent_of(obj),
                                                       path.replace(self._placeholder(), self.to_folder_name(obj)))
            else:
                return path.replace(self._placeholder(), self.to_folder_name(obj))

        # If no placeholder is present we can call the parent placeholder replacement function
        elif isinstance(self, ChildEntity) and hasattr(self.parent, 'replace_placeholder'):
            return self.parent.replace_placeholder(self._get_parent_of(obj), path)

        # If we are in a root directory we can stop
        return path

    def create_root_directory(self, obj, path):
        # Path is obtained by removing the name of the object from the whole passed path
        root = path.replace(obj.name, '')
        if not os.path.exists(root):
<<<<<<< HEAD
            os.mkdir(root)

    def replace_placeholders_with_wildcard(self, path):
        import re
        return re.sub("{.*?}", "*", path)

    def get_all_objects_in_root_path(self):
        import glob
        sub_directory_names = []
        for path in glob.glob(self.replace_placeholders_with_wildcard(self.root_dir)):
          if len(os.listdir(path)) > 0:
              sub_directory_names += os.listdir(path)

        return sub_directory_names
=======
            os.makedirs(root)
>>>>>>> 0474e4e6
<|MERGE_RESOLUTION|>--- conflicted
+++ resolved
@@ -283,8 +283,7 @@
         # Path is obtained by removing the name of the object from the whole passed path
         root = path.replace(obj.name, '')
         if not os.path.exists(root):
-<<<<<<< HEAD
-            os.mkdir(root)
+            os.makedirs(root)
 
     def replace_placeholders_with_wildcard(self, path):
         import re
@@ -297,7 +296,4 @@
           if len(os.listdir(path)) > 0:
               sub_directory_names += os.listdir(path)
 
-        return sub_directory_names
-=======
-            os.makedirs(root)
->>>>>>> 0474e4e6
+        return sub_directory_names