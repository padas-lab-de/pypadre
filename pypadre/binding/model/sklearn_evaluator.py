import numpy as np
from padre.PaDREOntology import PaDREOntology

from pypadre import _version, _name
from pypadre.core.base import phases
from pypadre.core.model.computation.evaluation import Evaluation
from pypadre.core.model.pipeline.components.component_mixins import ProvidedComponentMixin, EvaluatorComponentMixin, \
    ParameterizedPipelineComponentMixin
from pypadre.core.util.utils import unpack
from pypadre.core.visitors.mappings import name_mappings, alternate_name_mappings

# Constant strings that are used in creating the results dictionary
DATASET_NAME = 'dataset'
SPLIT_NUM = "split_num"
TRAINING_SAMPLES = "training_samples"
TESTING_SAMPLES = "testing_samples"
TRAINING_IDX = "training_indices"
TESTING_IDX = "testing_indices"
TYPE = "type"


def evaluate(ctx, **kwargs):
    (component,) = unpack(ctx, "component")
    return component.evaluate(ctx, **kwargs)


class SKLearnEvaluator(ProvidedComponentMixin, EvaluatorComponentMixin, ParameterizedPipelineComponentMixin):
    """
    This class takes the output of an sklearn workflow which represents the fitted model along with the corresponding split,
    report and save all possible results that allows for common/custom metric computations.
    """

    def __init__(self, **kwargs):
        super().__init__(package=__name__, fn_name="evaluate",  requirement=_name.__name__,
                         version=_version.__version__, name='SKLearnEvaluator', **kwargs)

    def evaluate(self, ctx, **kwargs):
        data, predecessor, component, run = unpack(ctx, "data", ("predecessor", None), "component", "run")
        model = data["model"]
        split = data["split"]

        # TODO CLEANUP. METRICS SHOULDN'T BE CALCULATED HERE BUT CALCULATED BY INDEPENDENT METRICS MEASURES
        # TODO still allow for custom metrics which are added by using sklearn here?

        train_idx = split.train_idx
        test_idx = split.test_idx

        self.send_error(message="Test set is missing.", condition=not split.has_testset())

        self.send_start(phase='sklearn.' + phases.inferencing)
        train_idx = train_idx.tolist()
        test_idx = test_idx.tolist()

        y_predicted_probabilities = None
        y = split.test_targets.reshape((len(split.test_targets),))

        y_predicted = np.asarray(model.predict(split.test_features))
        self.send_stop(phase='sklearn.' + phases.inferencing)

        self.send_log(mode='probability', pred=y_predicted, truth=y,
                      message="Checking if the workflow supports probability computation or not.")

        # Check if the final estimator has an attribute called probability and if it has check if it is True
        compute_probabilities = True
        if hasattr(model.steps[-1][1], 'probability') and not model.steps[-1][1].probability:
            compute_probabilities = False

        # log the probabilities of the result too if the method is present

        final_estimator_name = model.steps[-1][0]
        if name_mappings.get(final_estimator_name) is None:
            # If estimator name is not present in name mappings check whether it is present in alternate names
            estimator = alternate_name_mappings.get(str(final_estimator_name).lower())
            final_estimator_type = name_mappings.get(estimator).get('type')
        else:
            final_estimator_type = name_mappings.get(model.steps[-1][0]).get('type')

        y_predicted_probabilities = None

        self.send_error(condition=final_estimator_type is None,
                        message='Final estimator could not be found in names or alternate names')

        if final_estimator_type == 'Classification' or \
                (final_estimator_type == 'Neural Network' and np.all(np.mod(y_predicted, 1)) == 0):
            type_ = PaDREOntology.SubClassesExperiment.Classification.value

            if compute_probabilities:
                y_predicted_probabilities = model.predict_proba(split.test_features)
                self.send_log(mode='probability', pred=y_predicted, truth=y, probabilities=y_predicted_probabilities,
                              message="Computing and saving the prediction probabilities")
                y_predicted_probabilities = y_predicted_probabilities.tolist()
        else:
            type_ = PaDREOntology.SubClassesExperiment.Regression.value

        if self.is_scorer(model):
            self.send_start(phase=f"sklearn.scoring.testset")
            score = model.score(split.test_features, y, )
            self.send_stop(phase=f"sklearn.scoring.testset")
            self.send_log(keys=["test score"], values=[score], message="Logging the testing score")

        results = self.create_results_dictionary(split_num=split.number, train_idx=train_idx, test_idx=test_idx,
                                                 dataset=split.dataset.name,
                                                 truth=y.tolist(), predicted=y_predicted.tolist(), type_= type_,
                                                 probabilities=y_predicted_probabilities)


        # TODO results as object?

        return Evaluation(training=predecessor, result_format=type_, result=results, component=component, run=run,
                          parameters=kwargs)

    def hash(self):
        # TODO
        return self.__hash__()

    @staticmethod
    def is_inferencer(model=None):
        return getattr(model, 'predict', None)

    @staticmethod
    def is_scorer(model=None):
        return getattr(model, 'score', None)

    @staticmethod
    def is_transformer(model=None):
        return getattr(model, 'transform', None)

    @staticmethod
<<<<<<< HEAD
    def create_results_dictionary(*, split_num:int, train_idx:list, test_idx:list, dataset:str, type_:str,
                                  truth:list, predicted:list, probabilities:list):
        from pypadre.core.model.pipeline.components.component_mixins import EvaluatorComponentMixin
=======
    def create_results_dictionary(*, split_num:int, train_idx: list, test_idx: list, dataset: str, type_: str,
                                  truth: list, predicted: list, probabilities: list):
        from pypadre.core.model.pipeline.components import EvaluatorComponent

>>>>>>> 771b7bd0
        results = dict()
        results[DATASET_NAME] = dataset
        results[TRAINING_SAMPLES] = len(train_idx)
        results[TESTING_SAMPLES] = len(test_idx)
        results[SPLIT_NUM] = split_num
        results[TRAINING_IDX] = train_idx
        results[TESTING_IDX] = test_idx
        results[TYPE] = type_

        # Whether the probabilities of predictions should be written
        write_probabilites = True
        if probabilities is None or len(probabilities) != len(truth):
            write_probabilites = False

        # Predictions are a dictionary
        predictions = dict()
        for idx, test_row_index in enumerate(test_idx):
            # Each prediction is a dictionary with the row id as the key. This key would point to the exact
            # row that was tested
            # The dictionary contains the truth value, the predicted value and if there are probabilities,
            # the probabilities of the classes
            curr_row_dict = dict()
            curr_row_dict[EvaluatorComponentMixin.TRUTH] = truth[idx]
            curr_row_dict[EvaluatorComponentMixin.PREDICTED] = predicted[idx]
            curr_row_dict[EvaluatorComponentMixin.PROBABILITIES] = probabilities[idx] if write_probabilites is True else []
            predictions[test_row_index] = curr_row_dict

        # Add the predictions to the results dictionary
        results[EvaluatorComponentMixin.PREDICTIONS] = predictions

        return results
5
<|MERGE_RESOLUTION|>--- conflicted
+++ resolved
@@ -126,16 +126,9 @@
         return getattr(model, 'transform', None)
 
     @staticmethod
-<<<<<<< HEAD
-    def create_results_dictionary(*, split_num:int, train_idx:list, test_idx:list, dataset:str, type_:str,
-                                  truth:list, predicted:list, probabilities:list):
+    def create_results_dictionary(*, split_num: int, train_idx: list, test_idx: list, dataset: str, type_: str,
+                                  truth: list, predicted: list, probabilities: list):
         from pypadre.core.model.pipeline.components.component_mixins import EvaluatorComponentMixin
-=======
-    def create_results_dictionary(*, split_num:int, train_idx: list, test_idx: list, dataset: str, type_: str,
-                                  truth: list, predicted: list, probabilities: list):
-        from pypadre.core.model.pipeline.components import EvaluatorComponent
-
->>>>>>> 771b7bd0
         results = dict()
         results[DATASET_NAME] = dataset
         results[TRAINING_SAMPLES] = len(train_idx)
