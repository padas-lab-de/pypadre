--- conflicted
+++ resolved
@@ -8,7 +8,7 @@
 from pypadre.core.model.generic.custom_code import ProvidedCodeMixin
 from pypadre.core.util.utils import unpack
 from padre.PaDREOntology import PaDREOntology
-from pypadre.core.model.pipeline.components import EvaluatorComponent
+from pypadre.core.model.pipeline.components.component_mixins import EvaluatorComponentMixin
 
 TOTAL_ERROR = "total_error"
 MEAN_ERROR = "mean_error"
@@ -39,10 +39,7 @@
             """
     import copy
     # import the constant strings that are the dictionary keys from the evaluator component
-<<<<<<< HEAD
     from pypadre.core.model.pipeline.components.component_mixins import EvaluatorComponentMixin
-=======
->>>>>>> 771b7bd0
     (computation,) = unpack(ctx, "computation")
 
     # create the predicted values and the truth values array from the computation results
@@ -100,7 +97,7 @@
 
     (computation,) = unpack(ctx, "computation")
 
-    predictions = computation.result[EvaluatorComponent.PREDICTIONS]
+    predictions = computation.result[EvaluatorComponentMixin.PREDICTIONS]
 
     predicted = []
     truth = []
@@ -109,8 +106,8 @@
     # dictionary contains the truth value, predicted value and probabilities
     for row_idx in predictions:
         prediction_results = predictions.get(row_idx)
-        predicted.append(prediction_results.get(EvaluatorComponent.PREDICTED))
-        truth.append(prediction_results.get(EvaluatorComponent.TRUTH))
+        predicted.append(prediction_results.get(EvaluatorComponentMixin.PREDICTED))
+        truth.append(prediction_results.get(EvaluatorComponentMixin.TRUTH))
 
     if predicted is None or truth is None or len(predicted) != len(truth):
         computation.send_error("")
