from typing import Callable, Optional, Union, Type

import networkx
from networkx import DiGraph, is_directed_acyclic_graph

from pypadre.core.metrics.MetricRegistry import metric_registry
from pypadre.core.model.code.icode import ICode
from pypadre.core.model.computation.computation import Computation
from pypadre.core.model.computation.pipeline_output import PipelineOutput
from pypadre.core.model.computation.run import Run
<<<<<<< HEAD
from pypadre.core.model.generic.i_model_mixins import IStoreable, IProgressable
from pypadre.core.model.generic.i_executable_mixin import IExecuteable
from pypadre.core.model.pipeline.components import PythonCodeComponent, SplitPythonComponent, \
    EstimatorPythonComponent, EstimatorComponent, EvaluatorComponent, PipelineComponent, \
    ParameterizedPipelineComponent, EvaluatorPythonComponent
=======
from pypadre.core.model.generic.i_executable_mixin import IExecuteable
from pypadre.core.model.generic.i_model_mixins import IProgressable
from pypadre.core.model.pipeline.WriteResultMetricsMap import WriteResultMetricsMap
from pypadre.core.model.pipeline.components import EstimatorComponent, EvaluatorComponent, PipelineComponent, \
    ParameterizedPipelineComponent, SplitComponent
>>>>>>> b31cb8ee
from pypadre.core.model.pipeline.parameters import ParameterMap
from pypadre.core.validation.validation import Validateable


class Pipeline(IProgressable, IExecuteable, DiGraph, Validateable):
    def __init__(self, allow_metrics = True, **attr):
        self._allow_metrics = allow_metrics
        super().__init__(**attr)

    def hash(self):
        # TODO this has may have to include if the pipeline structure was changed etc
        return hash(",".join([str(pc.hash()) for pc in self.nodes]))

    def get_component(self, id):
        # TODO make this defensive
        for node in self.nodes:
            if node.id == id:
                return node
        return None

    def _execute_helper(self, *, pipeline_parameters: Union[ParameterMap, dict] = None,
<<<<<<< HEAD
=======
                        write_parameters: dict,
>>>>>>> b31cb8ee
                        parameter_map: ParameterMap = None, run: Run, data, **kwargs):
        if parameter_map is None:
            if pipeline_parameters is None:
                parameter_map = ParameterMap({})
            if not isinstance(pipeline_parameters, ParameterMap):
                parameter_map = ParameterMap(pipeline_parameters)

<<<<<<< HEAD
=======
        write_parameters_map = WriteResultMetricsMap(write_parameters)

>>>>>>> b31cb8ee
        # TODO currently we don't allow for merging in a pipeline again.
        #  To solve this a successor can only execute as soon as it gets all data from all predecessors
        #  (Computation pipelines etc...)
        # TODO each component should maybe have a own kwargs list for the execute call
        #  to allow for the same parameter name on different components

        # validate the current state
        self.validate()

        entries = self.get_entries()

        for entry in entries:
<<<<<<< HEAD
            self._execute_pipeline(entry, parameter_map=parameter_map, run=run, data=data, **kwargs)

    def _execute_pipeline(self, node: PipelineComponent, *, data, parameter_map: ParameterMap, run: Run,
=======
            self._execute_pipeline(entry, parameter_map=parameter_map, write_parameters_map=write_parameters_map,
                                   run=run, data=data, **kwargs)

    def _execute_pipeline(self, node: PipelineComponent, *, data, parameter_map: ParameterMap,
                          write_parameters_map: WriteResultMetricsMap, run: Run,
>>>>>>> b31cb8ee
                          **kwargs):
        # TODO do some more sophisticated result analysis in the grid search
        # Grid search if we have multiple combinations

        if isinstance(node, ParameterizedPipelineComponent):
            # extract all combinations of parameters we have to execute
            parameter_grid = node.combinations(run=run, predecessor=kwargs.get("predecessor", None),
                                               parameter_map=parameter_map)

<<<<<<< HEAD
            if isinstance(parameter_grid, HyperParameterGrid):
                if parameter_grid.branch:
                    for parameters in parameter_grid.grid:
                        # If the parameter map returns a generator or other iterable and should branch we have to
                        # execute for each item
                        self._execute_pipeline_helper(node, data=data, parameters=parameters,
                                                      parameter_map=parameter_map, run=run,
                                                      predecessor=kwargs.get("predecessor", None))
                else:
                    # If the parameter map returns a search with a single item without branch we can just use it
                    self._execute_pipeline_helper(node, data=data, parameters=parameter_grid.grid.__next__(),
                                                  parameter_map=parameter_map, run=run,
                                                  predecessor=kwargs.get("predecessor", None))
            else:
                # Todo don't force the user to provide a hyper parameter search in a parameter_map?
                raise NotImplementedError("A hyper parameter grid has to be returned by the parameter provider")
                # self._execute__(node, data=data, parameters=parameters, parameter_map=parameter_map, run=run)
        else:
            # If we don't need parameters we don't extract them from the map but only pass the map to the following components
            self._execute_pipeline_helper(node, data=data, parameter_map=parameter_map, run=run,
                                          predecessor=kwargs.get("predecessor", None))

    def _execute_pipeline_helper(self, node: PipelineComponent, *, data, parameter_map: ParameterMap,
                                 run: Run, **kwargs):
        computation = node.execute(run=run, data=data,
                                   predecessor=kwargs.pop("predecessor", None), **kwargs)
        # TODO add metric calculation
        if computation.branch:
            for res in computation.result:
                self._execute_successors(node, run=run, predecessor=computation,
                                         parameter_map=parameter_map, data=res)
        else:
            self._execute_successors(node, run=run, predecessor=computation, parameter_map=parameter_map,
                                     data=computation.result)
=======
            # branch if we have multiple parameter settings
            for parameters in parameter_grid.iter_result():
                # If the parameter map returns a generator or other iterable and should branch we have to
                # execute for each item
                self._execute_pipeline_helper(node, data=data, parameters=parameters,
                                              parameter_map=parameter_map,
                                              write_parameters_map=write_parameters_map, run=run,
                                              predecessor=kwargs.get("predecessor", None))
        else:
            # If we don't need parameters we don't extract them from the map but only pass the map to the following
            # components
            self._execute_pipeline_helper(node, data=data, parameter_map=parameter_map,
                                          write_parameters_map=write_parameters_map, run=run,
                                          predecessor=kwargs.get("predecessor", None), **kwargs)

    def _execute_pipeline_helper(self, node: PipelineComponent, *, data, parameter_map: ParameterMap,
                                 write_parameters_map: WriteResultMetricsMap,
                                 run: Run, aggregate_results=True, **kwargs):

        write_parameters = write_parameters_map.get_for(node)

        allow_metrics = True if len(write_parameters.get('allow_metrics', [])) > 0 else self.allow_metrics
        store_results = write_parameters.get('write_results', False)
        computation = node.execute(run=run, data=data,
                                   predecessor=kwargs.pop("predecessor", None), store_results=store_results,  **kwargs)

        self.send_log(message="Following metrics would be available for " + str(computation) + ": " + ', '.join(str(p) for p in metric_registry.available_providers(computation)))

        # calculate measures
        if allow_metrics:
            metrics = metric_registry.calculate_measures(computation, run=run, node=node, **kwargs)
            computation.metrics = metrics
            for metric in metrics:
                metric.send_put()

        # branch results now if needed (for example for splits)
        for res in computation.iter_result():
            self._execute_successors(node, run=run, predecessor=computation,
                                     parameter_map=parameter_map, write_parameters_map=write_parameters_map,
                                     data=res, **kwargs)
>>>>>>> b31cb8ee

        # Check if we are a end node
        if self.out_degree(node) == 0 and aggregate_results:
            print("we are at the end of the pipeline / store results?")
            # TODO we are at the end of the pipeline / store results?
<<<<<<< HEAD
            #run = Run.from_computation(computation)
            #run.send_put()
            pass
=======
            output = PipelineOutput.from_computation(computation)
            output.send_put()
>>>>>>> b31cb8ee

    def _execute_successors(self, node: PipelineComponent, *, data, parameter_map: ParameterMap, run: Run,
                            predecessor: Computation = None, **kwargs):
        successors = self.successors(node)
        for successor in successors:
            self._execute_pipeline(successor, data=data, run=run, predecessor=predecessor,
                                   parameter_map=parameter_map, **kwargs)

    def is_acyclic(self):
        return is_directed_acyclic_graph(self)

    # Overwrite for no schema validation for now
    def validate(self, **kwargs):
        if not self.is_acyclic():
            raise ValueError("Pipelines need to be acyclic")

    def get_exits(self):
        return [node for node, out_degree in self.out_degree() if out_degree == 0]

    def get_entries(self):
        return [node for node, out_degree in self.in_degree() if out_degree == 0]

    def __getstate__(self):
        state = dict(self.__dict__)
        return state

    @property
    def allow_metrics(self):
        return self._allow_metrics


class DefaultPythonExperimentPipeline(Pipeline):

    # TODO add source entity instead of callable (if only callable is given how to persist?)
    def __init__(self, *, preprocessing_fn: Optional[Union[ICode, Callable]] = None,
                 splitting: Optional[Union[Type[ICode], Callable]],
                 estimator: Union[Callable, EstimatorComponent],
                 evaluator: Union[Callable, EvaluatorComponent], **attr):
        super().__init__(**attr)
        if not networkx.is_empty(self):
            # TODO attrs could include some network initialization for the components
            raise NotImplementedError("Preinitializing a pipeline is not implemented.")

        self._preprocessor = PipelineComponent(name="preprocessor", code=preprocessing_fn,
                                           **attr) if preprocessing_fn else None

        self._splitter = SplitComponent(code=splitting, predecessors=self._preprocessor, **attr)
        self.add_node(self._splitter)

        self._estimator = estimator if isinstance(estimator, EstimatorComponent) else EstimatorComponent(
            code=estimator, predecessors=[self._splitter], **attr)

        self.add_node(self._estimator)

        self._evaluator = evaluator if isinstance(evaluator, EvaluatorComponent) else EvaluatorComponent(
            code=evaluator, predecessors=[self._estimator], **attr)
        self.add_node(self._evaluator)

        # Build pipeline grap
        if self._preprocessor:
            self.add_edge(self._preprocessor, self._splitter)
        self.add_edge(self._splitter, self._estimator)
        self.add_edge(self._estimator, self._evaluator)

    @property
    def preprocessor(self):
        return self._preprocessor

    @property
    def splitter(self):
        return self._splitter

    @property
    def estimator(self):
        return self._estimator

    @property
    def evaluator(self):
        return self._evaluator<|MERGE_RESOLUTION|>--- conflicted
+++ resolved
@@ -8,19 +8,11 @@
 from pypadre.core.model.computation.computation import Computation
 from pypadre.core.model.computation.pipeline_output import PipelineOutput
 from pypadre.core.model.computation.run import Run
-<<<<<<< HEAD
-from pypadre.core.model.generic.i_model_mixins import IStoreable, IProgressable
-from pypadre.core.model.generic.i_executable_mixin import IExecuteable
-from pypadre.core.model.pipeline.components import PythonCodeComponent, SplitPythonComponent, \
-    EstimatorPythonComponent, EstimatorComponent, EvaluatorComponent, PipelineComponent, \
-    ParameterizedPipelineComponent, EvaluatorPythonComponent
-=======
 from pypadre.core.model.generic.i_executable_mixin import IExecuteable
 from pypadre.core.model.generic.i_model_mixins import IProgressable
 from pypadre.core.model.pipeline.WriteResultMetricsMap import WriteResultMetricsMap
 from pypadre.core.model.pipeline.components import EstimatorComponent, EvaluatorComponent, PipelineComponent, \
     ParameterizedPipelineComponent, SplitComponent
->>>>>>> b31cb8ee
 from pypadre.core.model.pipeline.parameters import ParameterMap
 from pypadre.core.validation.validation import Validateable
 
@@ -42,10 +34,7 @@
         return None
 
     def _execute_helper(self, *, pipeline_parameters: Union[ParameterMap, dict] = None,
-<<<<<<< HEAD
-=======
                         write_parameters: dict,
->>>>>>> b31cb8ee
                         parameter_map: ParameterMap = None, run: Run, data, **kwargs):
         if parameter_map is None:
             if pipeline_parameters is None:
@@ -53,11 +42,8 @@
             if not isinstance(pipeline_parameters, ParameterMap):
                 parameter_map = ParameterMap(pipeline_parameters)
 
-<<<<<<< HEAD
-=======
         write_parameters_map = WriteResultMetricsMap(write_parameters)
 
->>>>>>> b31cb8ee
         # TODO currently we don't allow for merging in a pipeline again.
         #  To solve this a successor can only execute as soon as it gets all data from all predecessors
         #  (Computation pipelines etc...)
@@ -70,17 +56,11 @@
         entries = self.get_entries()
 
         for entry in entries:
-<<<<<<< HEAD
-            self._execute_pipeline(entry, parameter_map=parameter_map, run=run, data=data, **kwargs)
-
-    def _execute_pipeline(self, node: PipelineComponent, *, data, parameter_map: ParameterMap, run: Run,
-=======
             self._execute_pipeline(entry, parameter_map=parameter_map, write_parameters_map=write_parameters_map,
                                    run=run, data=data, **kwargs)
 
     def _execute_pipeline(self, node: PipelineComponent, *, data, parameter_map: ParameterMap,
                           write_parameters_map: WriteResultMetricsMap, run: Run,
->>>>>>> b31cb8ee
                           **kwargs):
         # TODO do some more sophisticated result analysis in the grid search
         # Grid search if we have multiple combinations
@@ -90,42 +70,6 @@
             parameter_grid = node.combinations(run=run, predecessor=kwargs.get("predecessor", None),
                                                parameter_map=parameter_map)
 
-<<<<<<< HEAD
-            if isinstance(parameter_grid, HyperParameterGrid):
-                if parameter_grid.branch:
-                    for parameters in parameter_grid.grid:
-                        # If the parameter map returns a generator or other iterable and should branch we have to
-                        # execute for each item
-                        self._execute_pipeline_helper(node, data=data, parameters=parameters,
-                                                      parameter_map=parameter_map, run=run,
-                                                      predecessor=kwargs.get("predecessor", None))
-                else:
-                    # If the parameter map returns a search with a single item without branch we can just use it
-                    self._execute_pipeline_helper(node, data=data, parameters=parameter_grid.grid.__next__(),
-                                                  parameter_map=parameter_map, run=run,
-                                                  predecessor=kwargs.get("predecessor", None))
-            else:
-                # Todo don't force the user to provide a hyper parameter search in a parameter_map?
-                raise NotImplementedError("A hyper parameter grid has to be returned by the parameter provider")
-                # self._execute__(node, data=data, parameters=parameters, parameter_map=parameter_map, run=run)
-        else:
-            # If we don't need parameters we don't extract them from the map but only pass the map to the following components
-            self._execute_pipeline_helper(node, data=data, parameter_map=parameter_map, run=run,
-                                          predecessor=kwargs.get("predecessor", None))
-
-    def _execute_pipeline_helper(self, node: PipelineComponent, *, data, parameter_map: ParameterMap,
-                                 run: Run, **kwargs):
-        computation = node.execute(run=run, data=data,
-                                   predecessor=kwargs.pop("predecessor", None), **kwargs)
-        # TODO add metric calculation
-        if computation.branch:
-            for res in computation.result:
-                self._execute_successors(node, run=run, predecessor=computation,
-                                         parameter_map=parameter_map, data=res)
-        else:
-            self._execute_successors(node, run=run, predecessor=computation, parameter_map=parameter_map,
-                                     data=computation.result)
-=======
             # branch if we have multiple parameter settings
             for parameters in parameter_grid.iter_result():
                 # If the parameter map returns a generator or other iterable and should branch we have to
@@ -166,20 +110,13 @@
             self._execute_successors(node, run=run, predecessor=computation,
                                      parameter_map=parameter_map, write_parameters_map=write_parameters_map,
                                      data=res, **kwargs)
->>>>>>> b31cb8ee
 
         # Check if we are a end node
         if self.out_degree(node) == 0 and aggregate_results:
             print("we are at the end of the pipeline / store results?")
             # TODO we are at the end of the pipeline / store results?
-<<<<<<< HEAD
-            #run = Run.from_computation(computation)
-            #run.send_put()
-            pass
-=======
             output = PipelineOutput.from_computation(computation)
             output.send_put()
->>>>>>> b31cb8ee
 
     def _execute_successors(self, node: PipelineComponent, *, data, parameter_map: ParameterMap, run: Run,
                             predecessor: Computation = None, **kwargs):
