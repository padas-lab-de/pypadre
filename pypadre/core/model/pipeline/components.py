# https://stackoverflow.com/questions/33533148/how-do-i-specify-that-the-return-type-of-a-method-is-the-same-as-the-class-itsel
from __future__ import annotations

from abc import ABCMeta, abstractmethod
from typing import Callable, Optional, Union, Iterable

from pypadre.core.base import MetadataEntity
from pypadre.core.model.code.code import Code
from pypadre.core.model.code.function import Function
from pypadre.core.model.computation.computation import Computation
from pypadre.core.model.execution import Execution
from pypadre.core.model.generic.i_executable_mixin import IExecuteable
from pypadre.core.model.pipeline.parameters import IParameterProvider, ParameterMap
from pypadre.core.model.split.splitter import Splitter


class PipelineComponent(MetadataEntity, IExecuteable):
    __metaclass__ = ABCMeta

    def __init__(self, *, name: str, metadata: Optional[dict] = None, **kwargs):
        if metadata is None:
            metadata = {}
        # TODO name via enum or name via owlready2
        super().__init__(metadata=metadata, **kwargs)
        self._name = name

    @property
    def name(self):
        return self._name

    @abstractmethod
    def hash(self):
        """
        This method should return a hash used to reference the version of the current code or if code was changed
        :return:
        """
        raise NotImplementedError

<<<<<<< HEAD
    def _execute(self, *, execution: Execution, data, parameters=dict(),
                 predecessor: Computation = None, branch=False, **kwargs):
=======
    def _execute_helper(self, *, execution: Execution, data,
                        component=None, predecessor: Computation = None, branch=False, **kwargs):
>>>>>>> 5c93289a

        # TODO find the problem in the loop
        component = self
        results = self._execute_component_code(data=data, execution=execution,
                                               predecessor=predecessor, component=component, **kwargs)
        if not isinstance(results, Computation):
            results = Computation(component=self, execution=execution, predecessor=predecessor,
                                  branch=branch, result=results)

        # TODO Trigger component result event for metrics and visualization
        return results

    @abstractmethod
    def _execute_component_code(self, *, data, parameters, **kwargs):
        # Black box execution
        raise NotImplementedError

    # TODO Overwrite for no schema validation for now
    def validate(self, **kwargs):
        pass


class ParameterizedPipelineComponent(PipelineComponent):
    __metaclass__ = ABCMeta

    @abstractmethod
    def __init__(self, *, parameter_schema: Iterable = None, parameter_provider: IParameterProvider = None, **kwargs):
        # TODO name via enum or name via owlready2
        # TODO implement parameter schema via owlready2 / mapping
        super().__init__(**kwargs)
        self._parameter_schema = parameter_schema
        self._parameter_provider = parameter_provider

    def _execute(self, *, execution: Execution, data, parameters, predecessor: Computation = None, branch=False,
                 **kwargs):
        return super()._execute(execution=execution, data=data, parameters=parameters, predecessor=predecessor,
                                branch=branch, **kwargs)

    def execute(self, *args, **kwargs):
        # Verify the input parameters based on the mapping file
        parameters = kwargs.get('parameters')
        self._validate_parameters(parameters)
        return super().execute(*args, **kwargs)

    @property
    def parameter_provider(self):
        return self._parameter_provider

    @property
    def parameter_schema(self):
        return self._parameter_schema

    def _execute_helper(self, *, execution: Execution, data, parameters=None, predecessor: Computation = None,
                        branch=False,
                        **kwargs):
        if parameters is None:
            parameters = {}
        self._validate_parameters(parameters)
        return super()._execute_helper(execution=execution, data=data, parameters=parameters, predecessor=predecessor,
                                       branch=branch, **kwargs)

    def _validate_parameters(self, parameters):
        if self._parameter_schema is None:
            self.send_warn(
                "A parameterized component needs a schema to validate parameters on execution time. Component: " + str(
                    self) + " Parameters: " + str(parameters))
        else:
            # TODO validate if the parameters are according to the schema.
            pass

    def combinations(self, *, execution, predecessor, parameter_map: ParameterMap):
        self._parameter_provider.combinations(execution=execution, component=self, predecessor=predecessor,
                                              parameter_map=parameter_map)


class PythonCodeComponent(PipelineComponent):

    def hash(self):
        return hash(self.code)

    def __init__(self, code: Union[Code, Callable], **kwargs):
        if isinstance(code, Callable):
            code = Function(fn=code)
        super().__init__(**kwargs)
        self._code = code

    @property
    def code(self):
        return self._code

    def _execute_component_code(self, *, data, parameters=None, **kwargs):
        if parameters is None:
            parameters = {}
        return self.code.call(data=data, parameters=parameters, **kwargs)


# def _unpack_computation(cls, computation: Computation):
#     # TODO don't build all splits here. How to handle generators?
#     if isinstance(computation.result, GeneratorType):
#         computation.result = [_unpack_computation_(cls, tuple([i]) + result, computation) if isinstance(result, Tuple) else _unpack_computation_(cls, result, computation) for i, result in enumerate(computation.result)]
#     else:
#         computation.result = _unpack_computation_(cls, computation.result, computation)
#     return computation
#
#
# def _unpack_computation_(cls, result, computation):
#     if isinstance(result, Tuple):
#         return cls(*result, component=computation.component, execution=computation.execution)
#     elif isinstance(result, dict):
#         return cls(**result, component=computation.component, execution=computation.execution)
#     else:
#         return cls(result, component=computation.component, execution=computation.execution)


# class SplitComponent(BranchingComponent, PipelineComponent):
class SplitComponent(PipelineComponent):
    __metaclass__ = ABCMeta

    @abstractmethod
    def __init__(self, name="splitter", **kwargs):
        super().__init__(name=name, **kwargs)

    def _execute_helper(self, *, data, branch=True, **kwargs):
        return super()._execute_helper(data=data, branch=branch, **kwargs)


class EstimatorComponent(PipelineComponent):

    @abstractmethod
    def __init__(self, name="estimator", **kwargs):
        super().__init__(name=name, **kwargs)

    # def _execute(self, *, data, **kwargs):
    #     return _unpack_computation(Training, super()._execute(data=data, **kwargs))


class EvaluatorComponent(PipelineComponent):
    __metaclass__ = ABCMeta

    @abstractmethod
    def __init__(self, name="evaluator", **kwargs):
        super().__init__(name=name, **kwargs)

    # def _execute(self, *, data, **kwargs):
    #     return _unpack_computation(Evaluation, super()._execute(data=data, **kwargs))


class SplitPythonComponent(SplitComponent, PythonCodeComponent):
    def __init__(self, *, code: Union[Code, Callable], **kwargs):
        splitter = Splitter(code=code, **kwargs.get("splitter", {}))
        super().__init__(code=splitter.splits, **kwargs)


class EstimatorPythonComponent(EstimatorComponent, PythonCodeComponent):
    def __init__(self, *, code: Union[Code, Callable], **kwargs):
        super().__init__(code=code, **kwargs)


class EvaluatorPythonComponent(EvaluatorComponent, PythonCodeComponent):
    def __init__(self, *, code: Union[Code, Callable], **kwargs):
        super().__init__(code=code, **kwargs)<|MERGE_RESOLUTION|>--- conflicted
+++ resolved
@@ -36,13 +36,8 @@
         """
         raise NotImplementedError
 
-<<<<<<< HEAD
-    def _execute(self, *, execution: Execution, data, parameters=dict(),
-                 predecessor: Computation = None, branch=False, **kwargs):
-=======
     def _execute_helper(self, *, execution: Execution, data,
                         component=None, predecessor: Computation = None, branch=False, **kwargs):
->>>>>>> 5c93289a
 
         # TODO find the problem in the loop
         component = self
@@ -75,17 +70,6 @@
         super().__init__(**kwargs)
         self._parameter_schema = parameter_schema
         self._parameter_provider = parameter_provider
-
-    def _execute(self, *, execution: Execution, data, parameters, predecessor: Computation = None, branch=False,
-                 **kwargs):
-        return super()._execute(execution=execution, data=data, parameters=parameters, predecessor=predecessor,
-                                branch=branch, **kwargs)
-
-    def execute(self, *args, **kwargs):
-        # Verify the input parameters based on the mapping file
-        parameters = kwargs.get('parameters')
-        self._validate_parameters(parameters)
-        return super().execute(*args, **kwargs)
 
     @property
     def parameter_provider(self):
