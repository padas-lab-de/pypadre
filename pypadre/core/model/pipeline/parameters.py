from abc import ABCMeta

from pypadre.core.model.generic.custom_code import CustomCodeHolder
from pypadre.core.util.inheritance import SuperStop


class ParameterMap:

    def __init__(self, parameter_dict):
        self._map = parameter_dict

    @property
    def map(self):
        return self._map

    def get_for(self, component):
        parameters = self.get(component.id)
        if len(parameters.keys()) == 0:
            if component.name in self._keys:
                return self.map.get(component.name)

            # Return empty dict
            return dict()

    def get(self, identifier):
        if identifier in self._keys:
            return self.map.get(identifier)
        return dict()

    def is_grid_search(self, component):
        pass

<<<<<<< HEAD

class IParameterProvider:
    __metaclass__ = ABCMeta

    @abstractmethod
    def combinations(self, *, run, component, predecessor, parameter_map: ParameterMap):
        raise NotImplementedError


class CodeParameterProvider(IParameterProvider):

    def __init__(self, code: Code):
        self._code = code

    @property
    def code(self):
        return self._code

    def combinations(self, *, run, component, predecessor, parameter_map: ParameterMap) -> HyperParameterGrid:
        # The function call will return a hyperparametergrid object
        return self._code.call(run=run, component=component,
                               predecessor=predecessor, parameter_map=parameter_map)


class GridSearch(SourceCode):

    def __init__(self, **kwargs):
        super().__init__(**kwargs)

    def call(self, *args, run, component, predecessor, parameter_map: ParameterMap, **kwargs):
        """
        # We need to either create multiple components
        # based on the number of elements in the grid or iterate of the grid
        for element in grid:

            # Set the params to the component either via a dictionary all together or individually
            execution_params = dict()
            for param, idx in zip(params_list, range(0, len(params_list))):
                execution_params[param] = element[idx]

            # TODO set the parameters to the component
            # yield Computation(component=component, execution=execution, parameters=execution_params, branch=False)
            # TODO Decide whether the grid creation logic should be within the HyperParameter Search Component or not
            yield HyperParameterSearch(component=component, execution=execution,
                                       parameters=execution_params, predecessor=predecessor, branch=False)
        """
        parameters = parameter_map.get_for(component)

        # TODO parameters could also be a generator function if this is the case just call it and
        #  check if combinations are valid regarding the schema
        # TODO look through the parameters and add combination if one of it is a iterable
        #  instead of an expected parameter type
        # TODO expected parameter types are to be given in the component schema FIXME Christofer

        # If the parameters are returned within a function
        hyperparameters = parameters() if callable(parameters) else parameters
        assert (isinstance(hyperparameters, dict))

        # The params_list contains the names of the hyperparameters in the grid
        grid, params_list = self.create_combinations(hyperparameters)

        return HyperParameterGrid(component=component, run=run,
                                  parameters={},
                                  result=grid, parameter_names=params_list,
                                  predecessor=predecessor, branch=False)

    def create_combinations(self, parameters: dict):
        """
        Creates all the possible combinations of hyper parameters passed
        :param parameters: Dictionary containing hyperparameter names and their possible values
        :return: A list containing all the combinations and a list containing the hyperparameter names
        """

        import itertools

        param_dict = dict()
        params_list = []
        master_list = []

        for parameter in parameters:
            # Append only the parameters to create a master list
            parameter_values = param_dict.get(parameter)

            # If the parameter value is a dict wrap it in a dictionary,
            # so that the values of the dictionary are not unpacked
            parameter_values = [parameter_values] if isinstance(parameter_values, dict) else parameter_values

            master_list.append(parameter_values)

            # Append the estimator name followed by the parameter to create a ordered list.
            # Ordering of estimator.parameter corresponds to the value in the resultant grid tuple
            params_list.append(parameter)

        # Create the grid
        grid = itertools.product(*master_list)

        return grid, params_list
    #
    # def combinations(self, *, execution, component, predecessor, parameter_map: ParameterMap):
    #     """
    #             # We need to either create multiple components
    #             # based on the number of elements in the grid or iterate of the grid
    #             for element in grid:
    #
    #                 # Set the params to the component either via a dictionary all together or individually
    #                 execution_params = dict()
    #                 for param, idx in zip(params_list, range(0, len(params_list))):
    #                     execution_params[param] = element[idx]
    #
    #                 # TODO set the parameters to the component
    #                 # yield Computation(component=component, execution=execution, parameters=execution_params, branch=False)
    #                 # TODO Decide whether the grid creation logic should be within the HyperParameter Search Component or not
    #                 yield HyperParameterSearch(component=component, execution=execution,
    #                                            parameters=execution_params, predecessor=predecessor, branch=False)
    #             """
    #     parameters = parameter_map.get_for(component)
    #
    #     # TODO parameters could also be a generator function if this is the case just call it and
    #     #  check if combinations are valid regarding the schema
    #     # TODO look through the parameters and add combination if one of it is a iterable
    #     #  instead of an expected parameter type
    #     # TODO expected parameter types are to be given in the component schema FIXME
    #
    #     # If the parameters are returned within a function
    #     hyperparameters = parameters() if callable(parameters) else parameters
    #     assert(isinstance(hyperparameters, dict))
    #
    #     # The params_list contains the names of the hyperparameters in the grid
    #     grid, params_list = self.create_combinations(hyperparameters)
    #
    #     return HyperParameterSearch(component=component, execution=execution,
    #                                 parameters=grid, parameter_names= params_list,
    #                                 predecessor=predecessor, branch=len(grid)>1)
    #
    #
    #     # # Generate every possible combination of the provided hyper parameters.
    #     # master_list = []
    #     # params_list = []
    #     # for estimator in parameters:
    #     #     param_dict = parameters.get(estimator)
    #     #     # assert_condition(condition=isinstance(param_dict, dict),
    #     #     #                  source=self,
    #     #     #                  message='Parameter dictionary is not of type dictionary for estimator:' + estimator)
    #     #     for params in param_dict:
    #     #         # Append only the parameters to create a master list
    #     #         master_list.append(param_dict.get(params))
    #     #
    #     #         # Append the estimator name followed by the parameter to create a ordered list.
    #     #         # Ordering of estimator.parameter corresponds to the value in the resultant grid tuple
    #     #         params_list.append(''.join([estimator, '.', params]))
    #     #
    #     # grid = itertools.product(*parameters)
    #     #
    #     # # Get the total number of iterations
    #     # grid_size = 1
    #     # for idx in range(0, len(parameters)):
    #     #     grid_size *= len(parameters[idx])
    #     #
    #     # # Starting index
    #     # curr_executing_index = 1
    #     #
    #     # # For each tuple in the combination create a run
    #     # for element in grid:
    #     #     for param, idx in zip(params_list, range(0, len(params_list))):
    #     #         split_params = param.split(sep='.')
    #     #         estimator = workflow._pipeline.named_steps.get(split_params[0])
    #     #
    #     #         if estimator is None:
    #     #             assert_condition(condition=estimator is not None, source=self,
    #     #                           message=f"Estimator {split_params[0]} is not present in the pipeline")
    #     #             break
    #     #
    #     #         estimator.set_params(**{split_params[1]: element[idx]})
    #     #
    #     #     r = Run(self, workflow, **dict(self._metadata))
=======
    @property
    def _keys(self):
        if self.map is None:
            return []
>>>>>>> b31cb8ee

        return list(self.map.keys())


class IParameterProvider(CustomCodeHolder, SuperStop):
    __metaclass__ = ABCMeta<|MERGE_RESOLUTION|>--- conflicted
+++ resolved
@@ -30,188 +30,10 @@
     def is_grid_search(self, component):
         pass
 
-<<<<<<< HEAD
-
-class IParameterProvider:
-    __metaclass__ = ABCMeta
-
-    @abstractmethod
-    def combinations(self, *, run, component, predecessor, parameter_map: ParameterMap):
-        raise NotImplementedError
-
-
-class CodeParameterProvider(IParameterProvider):
-
-    def __init__(self, code: Code):
-        self._code = code
-
-    @property
-    def code(self):
-        return self._code
-
-    def combinations(self, *, run, component, predecessor, parameter_map: ParameterMap) -> HyperParameterGrid:
-        # The function call will return a hyperparametergrid object
-        return self._code.call(run=run, component=component,
-                               predecessor=predecessor, parameter_map=parameter_map)
-
-
-class GridSearch(SourceCode):
-
-    def __init__(self, **kwargs):
-        super().__init__(**kwargs)
-
-    def call(self, *args, run, component, predecessor, parameter_map: ParameterMap, **kwargs):
-        """
-        # We need to either create multiple components
-        # based on the number of elements in the grid or iterate of the grid
-        for element in grid:
-
-            # Set the params to the component either via a dictionary all together or individually
-            execution_params = dict()
-            for param, idx in zip(params_list, range(0, len(params_list))):
-                execution_params[param] = element[idx]
-
-            # TODO set the parameters to the component
-            # yield Computation(component=component, execution=execution, parameters=execution_params, branch=False)
-            # TODO Decide whether the grid creation logic should be within the HyperParameter Search Component or not
-            yield HyperParameterSearch(component=component, execution=execution,
-                                       parameters=execution_params, predecessor=predecessor, branch=False)
-        """
-        parameters = parameter_map.get_for(component)
-
-        # TODO parameters could also be a generator function if this is the case just call it and
-        #  check if combinations are valid regarding the schema
-        # TODO look through the parameters and add combination if one of it is a iterable
-        #  instead of an expected parameter type
-        # TODO expected parameter types are to be given in the component schema FIXME Christofer
-
-        # If the parameters are returned within a function
-        hyperparameters = parameters() if callable(parameters) else parameters
-        assert (isinstance(hyperparameters, dict))
-
-        # The params_list contains the names of the hyperparameters in the grid
-        grid, params_list = self.create_combinations(hyperparameters)
-
-        return HyperParameterGrid(component=component, run=run,
-                                  parameters={},
-                                  result=grid, parameter_names=params_list,
-                                  predecessor=predecessor, branch=False)
-
-    def create_combinations(self, parameters: dict):
-        """
-        Creates all the possible combinations of hyper parameters passed
-        :param parameters: Dictionary containing hyperparameter names and their possible values
-        :return: A list containing all the combinations and a list containing the hyperparameter names
-        """
-
-        import itertools
-
-        param_dict = dict()
-        params_list = []
-        master_list = []
-
-        for parameter in parameters:
-            # Append only the parameters to create a master list
-            parameter_values = param_dict.get(parameter)
-
-            # If the parameter value is a dict wrap it in a dictionary,
-            # so that the values of the dictionary are not unpacked
-            parameter_values = [parameter_values] if isinstance(parameter_values, dict) else parameter_values
-
-            master_list.append(parameter_values)
-
-            # Append the estimator name followed by the parameter to create a ordered list.
-            # Ordering of estimator.parameter corresponds to the value in the resultant grid tuple
-            params_list.append(parameter)
-
-        # Create the grid
-        grid = itertools.product(*master_list)
-
-        return grid, params_list
-    #
-    # def combinations(self, *, execution, component, predecessor, parameter_map: ParameterMap):
-    #     """
-    #             # We need to either create multiple components
-    #             # based on the number of elements in the grid or iterate of the grid
-    #             for element in grid:
-    #
-    #                 # Set the params to the component either via a dictionary all together or individually
-    #                 execution_params = dict()
-    #                 for param, idx in zip(params_list, range(0, len(params_list))):
-    #                     execution_params[param] = element[idx]
-    #
-    #                 # TODO set the parameters to the component
-    #                 # yield Computation(component=component, execution=execution, parameters=execution_params, branch=False)
-    #                 # TODO Decide whether the grid creation logic should be within the HyperParameter Search Component or not
-    #                 yield HyperParameterSearch(component=component, execution=execution,
-    #                                            parameters=execution_params, predecessor=predecessor, branch=False)
-    #             """
-    #     parameters = parameter_map.get_for(component)
-    #
-    #     # TODO parameters could also be a generator function if this is the case just call it and
-    #     #  check if combinations are valid regarding the schema
-    #     # TODO look through the parameters and add combination if one of it is a iterable
-    #     #  instead of an expected parameter type
-    #     # TODO expected parameter types are to be given in the component schema FIXME
-    #
-    #     # If the parameters are returned within a function
-    #     hyperparameters = parameters() if callable(parameters) else parameters
-    #     assert(isinstance(hyperparameters, dict))
-    #
-    #     # The params_list contains the names of the hyperparameters in the grid
-    #     grid, params_list = self.create_combinations(hyperparameters)
-    #
-    #     return HyperParameterSearch(component=component, execution=execution,
-    #                                 parameters=grid, parameter_names= params_list,
-    #                                 predecessor=predecessor, branch=len(grid)>1)
-    #
-    #
-    #     # # Generate every possible combination of the provided hyper parameters.
-    #     # master_list = []
-    #     # params_list = []
-    #     # for estimator in parameters:
-    #     #     param_dict = parameters.get(estimator)
-    #     #     # assert_condition(condition=isinstance(param_dict, dict),
-    #     #     #                  source=self,
-    #     #     #                  message='Parameter dictionary is not of type dictionary for estimator:' + estimator)
-    #     #     for params in param_dict:
-    #     #         # Append only the parameters to create a master list
-    #     #         master_list.append(param_dict.get(params))
-    #     #
-    #     #         # Append the estimator name followed by the parameter to create a ordered list.
-    #     #         # Ordering of estimator.parameter corresponds to the value in the resultant grid tuple
-    #     #         params_list.append(''.join([estimator, '.', params]))
-    #     #
-    #     # grid = itertools.product(*parameters)
-    #     #
-    #     # # Get the total number of iterations
-    #     # grid_size = 1
-    #     # for idx in range(0, len(parameters)):
-    #     #     grid_size *= len(parameters[idx])
-    #     #
-    #     # # Starting index
-    #     # curr_executing_index = 1
-    #     #
-    #     # # For each tuple in the combination create a run
-    #     # for element in grid:
-    #     #     for param, idx in zip(params_list, range(0, len(params_list))):
-    #     #         split_params = param.split(sep='.')
-    #     #         estimator = workflow._pipeline.named_steps.get(split_params[0])
-    #     #
-    #     #         if estimator is None:
-    #     #             assert_condition(condition=estimator is not None, source=self,
-    #     #                           message=f"Estimator {split_params[0]} is not present in the pipeline")
-    #     #             break
-    #     #
-    #     #         estimator.set_params(**{split_params[1]: element[idx]})
-    #     #
-    #     #     r = Run(self, workflow, **dict(self._metadata))
-=======
     @property
     def _keys(self):
         if self.map is None:
             return []
->>>>>>> b31cb8ee
 
         return list(self.map.keys())
 
