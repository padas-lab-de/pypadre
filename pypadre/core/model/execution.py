from pypadre.core.base import MetadataEntity, ChildEntity
from pypadre.core.model.generic.i_executable_mixin import IExecuteable
from pypadre.core.model.generic.i_model_mixins import IStoreable, IProgressable
from pypadre.core.printing.tablefyable import Tablefyable
from pypadre.core.model.computation.run import Run


class Execution(IStoreable, IProgressable, IExecuteable, MetadataEntity, ChildEntity, Tablefyable):
    """ A execution should save data about the running env and the version of the code on which it was run """

    EXPERIMENT_ID = "experiment_id"

    _runs = []
    @classmethod
    def _tablefy_register_columns(cls):
        # Add entries for tablefyable
        cls.tablefy_register_columns({'hash': 'hash', 'cmd': 'cmd'})

    def __init__(self, experiment, codehash=None, command=None, **kwargs):
        # Add defaults
        defaults = {}

        # Merge defaults
        metadata = {**defaults, **kwargs.pop("metadata", {}), **{self.EXPERIMENT_ID: experiment.id}}

        if codehash is not None:
            metadata['hash'] = codehash

        super().__init__(parent=experiment, schema_resource_name="execution.json", metadata=metadata, **kwargs)

        self._command = command

    def _execute_helper(self, *args, **kwargs):
        self.send_put()
        run = Run(execution=self)
<<<<<<< HEAD
=======
        self._runs.append(run)
>>>>>>> b31cb8ee
        return run.execute(data=self.dataset, execution=self, **kwargs)

    @property
    def hash(self):
        return self.metadata.get('hash', None)

    @property
    def command(self):
        return self._command

    @property
    def experiment(self):
        return self.parent

    @property
    def dataset(self):
        return self.experiment.dataset

    @property
    def pipeline(self):
<<<<<<< HEAD
        return self.experiment.pipeline
=======
        return self.experiment.pipeline

    @property
    def run(self):
        return self._runs
>>>>>>> b31cb8ee
<|MERGE_RESOLUTION|>--- conflicted
+++ resolved
@@ -33,10 +33,7 @@
     def _execute_helper(self, *args, **kwargs):
         self.send_put()
         run = Run(execution=self)
-<<<<<<< HEAD
-=======
         self._runs.append(run)
->>>>>>> b31cb8ee
         return run.execute(data=self.dataset, execution=self, **kwargs)
 
     @property
@@ -57,12 +54,8 @@
 
     @property
     def pipeline(self):
-<<<<<<< HEAD
-        return self.experiment.pipeline
-=======
         return self.experiment.pipeline
 
     @property
     def run(self):
-        return self._runs
->>>>>>> b31cb8ee
+        return self._runs