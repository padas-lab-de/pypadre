--- conflicted
+++ resolved
@@ -8,10 +8,6 @@
 
 class Execution(MetadataEntity, Tablefyable):
     """ A execution should save data about the running env and the version of the code on which it was run """
-
-    @classmethod
-    def register_columns(cls):
-        cls._register_columns({'hash': get_dict_attr(Execution, 'hash').fget, 'cmd': get_dict_attr(Execution, 'cmd').fget})
 
     _id = None
     _metadata = None
@@ -38,8 +34,6 @@
         if self.name is None:
             self.name = self._hash
 
-<<<<<<< HEAD
-=======
         # Add entries for tablefyable
         self._registry.update({'hash': get_dict_attr(self, 'hash').fget, 'cmd': get_dict_attr(self, 'cmd')})
 
@@ -49,7 +43,6 @@
                                                  single_transformation=False,
                                                  single_run=False)
 
->>>>>>> a1eaf9a5
     @property
     def hash(self):
         return self._hash
