from _py_abc import ABCMeta
from typing import Callable

from pypadre.core.model.code.code import Code


class Function(Code):
    """ Function to execute."""
    __metaclass__ = ABCMeta

    def __init__(self, *, fn: Callable, **kwargs):
        # TODO Add defaults
        defaults = {}

        # Merge defaults TODO some fn metadata extracted from the fn
        metadata = {**defaults, **kwargs.pop("metadata", {})}
        super().__init__(metadata=metadata, **kwargs)
        self._fn = fn

    @property
    def fn(self):
<<<<<<< HEAD
        # TODO serialize https://medium.com/@emlynoregan/serialising-all-the-functions-in-python-cd880a63b591 or write the maximum of possible information and warn the user about no possibility to reload
        return self.fn
=======
        return self._fn
>>>>>>> cfcff889

    def call(self, *args, **kwargs):
        return self.fn(*args, **kwargs)<|MERGE_RESOLUTION|>--- conflicted
+++ resolved
@@ -19,12 +19,8 @@
 
     @property
     def fn(self):
-<<<<<<< HEAD
         # TODO serialize https://medium.com/@emlynoregan/serialising-all-the-functions-in-python-cd880a63b591 or write the maximum of possible information and warn the user about no possibility to reload
-        return self.fn
-=======
         return self._fn
->>>>>>> cfcff889
 
     def call(self, *args, **kwargs):
         return self.fn(*args, **kwargs)