--- conflicted
+++ resolved
@@ -25,16 +25,9 @@
     def execute(self, *args, **kwargs):
         if not self.is_executable():
             raise ValueError(str(self) + " is not executable.")
-<<<<<<< HEAD
-        name = self.name if hasattr(self, 'name') else self.__class__.__name__
-        self.send_start(message="Execution is starting for {name}".format(name=name))
-        execute = self._execute_helper(*args, **kwargs)
-        self.send_stop(message="Execution is ending for {name}".format(name=name))
-=======
         self.send_start()
         execute = self._execute_helper(*args, **kwargs)
         self.send_stop()
->>>>>>> 11283a81
         return execute
 
     # noinspection PyMethodMayBeStatic
