# https://stackoverflow.com/questions/33533148/how-do-i-specify-that-the-return-type-of-a-method-is-the-same-as-the-class-itsel
from __future__ import annotations

from types import GeneratorType
from typing import Optional, Iterable

from pypadre.core.base import MetadataEntity, ChildEntity
from pypadre.core.model.computation.run import Run
from pypadre.core.model.generic.i_model_mixins import IProgressable, IStoreable
from pypadre.core.printing.tablefyable import Tablefyable


class Computation(IStoreable, IProgressable, MetadataEntity, ChildEntity, Tablefyable):
    COMPONENT_ID = "component_id"
    COMPONENT_CLASS = "component_class"
    RUN_ID = "run_id"
    PREDECESSOR_ID = "predecessor_computation_id"
    METRICS_IDS = "metrics_ids"

    @classmethod
    def _tablefy_register_columns(cls):
        pass

<<<<<<< HEAD
    def __init__(self, *, component, run: Run, predecessor: Optional[Computation] = None, result,
                 parameters=None, branch=False, **kwargs):
=======
    def __init__(self, *, component, run: Run, predecessor: Optional[Computation] = None, result_format=None, result,
                 parameters=None, branch=False, metrics=None, **kwargs):
>>>>>>> b31cb8ee
        if parameters is None:
            parameters = {}

        # Add defaults
        defaults = {}

        # Merge defaults
        metadata = {**defaults, **kwargs.pop("metadata", {}), **{self.COMPONENT_ID: component.id,
                                                                 self.COMPONENT_CLASS: str(component.__class__),
<<<<<<< HEAD
                                                                 self.RUN_ID: str(run.id),
                                                                 self.PREDECESSOR_ID: predecessor.id if predecessor
                                                                 else None}}
=======
                                                                 self.RUN_ID: str(run.id)
                                                                 }}
        if predecessor is not None:
            metadata[self.PREDECESSOR_ID] = predecessor.id
        if metrics is not None and len(metrics > 0):
            metadata[self.METRICS_IDS] = [m.id for m in metrics]
            self._metrics = {m.name: m.result for m in metrics}
        else:
            self._metrics = None
>>>>>>> b31cb8ee

        super().__init__(parent=run, metadata=metadata, **kwargs)
        self._component = component
        self._result = result
        # Todo add result schema (this has to be given by the component) At best a component can return directly a computation object
        # Todo allow for multiple predecessors
        self._predecessor = predecessor
        self._parameters = parameters
        self._branch = branch
        self._format = result_format

        if self.branch and not isinstance(self.result, GeneratorType) and not isinstance(self.result, Iterable):
            raise ValueError("Can only branch if the computation produces a list or generator of data")

    @property
    def type(self):
        # TODO this should be done via ontology
        return str(self.__class__)

    @property
<<<<<<< HEAD
=======
    def format(self):
        # TODO Use Ontology here (Maybe even get this by looking at owlready2)
        return self._format if self._format is not None else str(self.__class__)

    @property
>>>>>>> b31cb8ee
    def run(self):
        return self.parent

    @property
    def component(self):
        return self._component

    @property
    def predecessor(self):
        return self._predecessor

    @property
    def parameters(self):
        return self._parameters

    @property
    def run(self):
        return self.parent

    @property
    def branch(self):
        return self._branch

    @property
    def metrics(self):
        return self._metrics

    @metrics.setter
    def metrics(self, metrics):
        self._metrics = metrics

    @property
    def result(self):
        return self._result

    @result.setter
    def result(self, result):
        self._result = result

    def iter_result(self):
        if self.branch:
            return self.result
        else:
            return [self.result]<|MERGE_RESOLUTION|>--- conflicted
+++ resolved
@@ -21,13 +21,8 @@
     def _tablefy_register_columns(cls):
         pass
 
-<<<<<<< HEAD
-    def __init__(self, *, component, run: Run, predecessor: Optional[Computation] = None, result,
-                 parameters=None, branch=False, **kwargs):
-=======
     def __init__(self, *, component, run: Run, predecessor: Optional[Computation] = None, result_format=None, result,
                  parameters=None, branch=False, metrics=None, **kwargs):
->>>>>>> b31cb8ee
         if parameters is None:
             parameters = {}
 
@@ -37,11 +32,6 @@
         # Merge defaults
         metadata = {**defaults, **kwargs.pop("metadata", {}), **{self.COMPONENT_ID: component.id,
                                                                  self.COMPONENT_CLASS: str(component.__class__),
-<<<<<<< HEAD
-                                                                 self.RUN_ID: str(run.id),
-                                                                 self.PREDECESSOR_ID: predecessor.id if predecessor
-                                                                 else None}}
-=======
                                                                  self.RUN_ID: str(run.id)
                                                                  }}
         if predecessor is not None:
@@ -51,7 +41,6 @@
             self._metrics = {m.name: m.result for m in metrics}
         else:
             self._metrics = None
->>>>>>> b31cb8ee
 
         super().__init__(parent=run, metadata=metadata, **kwargs)
         self._component = component
@@ -72,14 +61,11 @@
         return str(self.__class__)
 
     @property
-<<<<<<< HEAD
-=======
     def format(self):
         # TODO Use Ontology here (Maybe even get this by looking at owlready2)
         return self._format if self._format is not None else str(self.__class__)
 
     @property
->>>>>>> b31cb8ee
     def run(self):
         return self.parent
 
