from typing import List, Set

from pypadre.core.base import MetadataEntity, ChildEntity
from pypadre.core.model.generic.i_model_mixins import IStoreable, IProgressable
from pypadre.core.printing.tablefyable import Tablefyable
from pypadre.core.model.generic.i_executable_mixin import IExecuteable

WRITE_RESULTS = "write_results"
WRITE_METRICS = "write_metrics"

<<<<<<< HEAD
class Run(IExecuteable, IStoreable, MetadataEntity, ChildEntity, Tablefyable):
=======
>>>>>>> b31cb8ee

class Run(IExecuteable, IStoreable, MetadataEntity, ChildEntity, Tablefyable):

    EXECUTION_ID = "experiment_id"


    @classmethod
    def _tablefy_register_columns(cls):
        pass

    def __init__(self, execution,  **kwargs):
        # Add defaults
        defaults = {}

        # Merge defaults
<<<<<<< HEAD
        metadata = {**defaults, **kwargs.pop("metadata", {})}
        super().__init__(schema_resource_name="run.json", parent=execution, result=self, metadata=metadata, **kwargs)

    def _execute_helper(self, *args, **kwargs):

        # Send signal
        self.send_put()

        # Start execution of the pipeline
        dataset = self.execution.experiment.dataset
        return self.pipeline.execute(dataset=dataset, run=self, **kwargs)
=======
        metadata = {**defaults, **{self.EXECUTION_ID: execution.id}, **kwargs.pop("metadata", {})}
        super().__init__(schema_resource_name="run.json", parent=execution, result=self, metadata=metadata, **kwargs)

    def _execute_helper(self, *args, **kwargs):

        # Send signal
        self.send_put()

        # Start execution of the pipeline
        # pipeline_parameters = kwargs.get('parameters', None)
        pipeline_parameters, write_parameters = \
            self.separate_hyperparameters_and_component_parameters(kwargs.pop('parameters', None))
        return self.pipeline.execute(dataset=self.dataset, run=self, pipeline_parameters=pipeline_parameters,
                                     write_parameters=write_parameters,
                                     *args, **kwargs)
>>>>>>> b31cb8ee

    @property
    def execution(self):
        return self.parent

    @property
<<<<<<< HEAD


    @property
=======
>>>>>>> b31cb8ee
    def dataset(self):
        return self.execution.dataset

    @property
    def experiment(self):
        return self.execution.experiment

    @property
    def pipeline(self):
<<<<<<< HEAD
        return self.execution.pipeline
=======
        return self.execution.pipeline

    def separate_hyperparameters_and_component_parameters(self, parameters:dict):

        parameter_dict = dict()
        write_result_metric_dict = dict()

        # Iterate through every parameter
        for component_name in parameters:
            params = parameters.get(component_name)
            # Save the hyperparamters in a separate dictionary
            if params.get('parameters', None) is not None:
                parameter_dict[component_name] = params.get('parameters')

            # If the user wants to dump the results of the component, set the Flag
            write_results = params.get(WRITE_RESULTS, False)

            # The user can specify multiple metrics if needed, so it is a list
            write_metrics = params.get(WRITE_METRICS, None)

            write_result_metric_dict[component_name] = {WRITE_RESULTS: write_results,
                                                        WRITE_METRICS: write_metrics}
        if not parameter_dict:
            parameter_dict = None

        return parameter_dict, write_result_metric_dict
>>>>>>> b31cb8ee
<|MERGE_RESOLUTION|>--- conflicted
+++ resolved
@@ -8,10 +8,6 @@
 WRITE_RESULTS = "write_results"
 WRITE_METRICS = "write_metrics"
 
-<<<<<<< HEAD
-class Run(IExecuteable, IStoreable, MetadataEntity, ChildEntity, Tablefyable):
-=======
->>>>>>> b31cb8ee
 
 class Run(IExecuteable, IStoreable, MetadataEntity, ChildEntity, Tablefyable):
 
@@ -27,19 +23,6 @@
         defaults = {}
 
         # Merge defaults
-<<<<<<< HEAD
-        metadata = {**defaults, **kwargs.pop("metadata", {})}
-        super().__init__(schema_resource_name="run.json", parent=execution, result=self, metadata=metadata, **kwargs)
-
-    def _execute_helper(self, *args, **kwargs):
-
-        # Send signal
-        self.send_put()
-
-        # Start execution of the pipeline
-        dataset = self.execution.experiment.dataset
-        return self.pipeline.execute(dataset=dataset, run=self, **kwargs)
-=======
         metadata = {**defaults, **{self.EXECUTION_ID: execution.id}, **kwargs.pop("metadata", {})}
         super().__init__(schema_resource_name="run.json", parent=execution, result=self, metadata=metadata, **kwargs)
 
@@ -55,19 +38,12 @@
         return self.pipeline.execute(dataset=self.dataset, run=self, pipeline_parameters=pipeline_parameters,
                                      write_parameters=write_parameters,
                                      *args, **kwargs)
->>>>>>> b31cb8ee
 
     @property
     def execution(self):
         return self.parent
 
     @property
-<<<<<<< HEAD
-
-
-    @property
-=======
->>>>>>> b31cb8ee
     def dataset(self):
         return self.execution.dataset
 
@@ -77,9 +53,6 @@
 
     @property
     def pipeline(self):
-<<<<<<< HEAD
-        return self.execution.pipeline
-=======
         return self.execution.pipeline
 
     def separate_hyperparameters_and_component_parameters(self, parameters:dict):
@@ -106,4 +79,3 @@
             parameter_dict = None
 
         return parameter_dict, write_result_metric_dict
->>>>>>> b31cb8ee
