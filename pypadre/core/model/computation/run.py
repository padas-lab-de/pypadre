--- conflicted
+++ resolved
@@ -8,19 +8,14 @@
 WRITE_METRICS = "write_metrics"
 
 
-<<<<<<< HEAD
 run_model = make_model(schema_resource_name='run.json')
 
 
 class Run(StoreableMixin, ValidateableExecutableMixin, MetadataMixin, ChildMixin, Tablefyable):
-=======
-class Run(IExecuteable, IStoreable, MetadataEntity, ChildEntity, Tablefyable):
     """
     A run is an execution of the pipeline on a specific dataset. Each time an experiment is executed a new run is
     created.
     """
->>>>>>> 771b7bd0
-
     EXECUTION_ID = "execution_id"
 
     @classmethod
