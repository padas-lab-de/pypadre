--- conflicted
+++ resolved
@@ -23,14 +23,6 @@
     del ctx.obj[obj_name]
 
 
-<<<<<<< HEAD
-def _create_experiment_file(path):
-    if not os.path.exists(path):
-        os.makedirs(path)
-
-    #TODO
-
-=======
 def get_by_app(ctx, app: BaseEntityApp, id):
     objects = app.list({"id": id})
     if len(objects) == 0:
@@ -45,4 +37,11 @@
 
 def _print_class_table(ctx, clz, *args, **kwargs):
     ctx.obj["pypadre-app"].print_tables(clz, *args, **kwargs)
->>>>>>> b8f2f307
+
+
+def _create_experiment_file(path):
+    if not os.path.exists(path):
+        os.makedirs(path)
+
+    #TODO
+
